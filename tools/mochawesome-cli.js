// Filed the following to support this file's functionality:
//    https://github.com/cypress-io/cypress/issues/6585

// Todo: Show /test (i.e., `unit.js`) test results at beginning?

/**
 * @file A CLI reporter against after-the-fact compiled (merged Mochawesome)
 * Mocha results.
 * @cli-arg {"doc"|"dot"|"json-stream"|"json"|"landing"|"list"|
 * "markdown"|"min"|"nyan"|"progress"|"spec"|"tap"|
 * "xunit"} [0="spec"] The Mocha reporter to use
 */

'use strict';

const reporterFile = process.argv[2]
  ? process.argv[2].replace(/^--/u, '')
  : 'spec';

const path = '../mochawesome.json';

const MochaReporter = require(`mocha/lib/reporters/${reporterFile}.js`);
const Suite = require('mocha/lib/suite.js');
const Test = require('mocha/lib/test.js');
const Runner = require('mocha/lib/runner.js');

const { constants: {
  EVENT_RUN_BEGIN,
  EVENT_RUN_END,
  EVENT_SUITE_BEGIN,
  EVENT_SUITE_END,
  EVENT_TEST_FAIL,
  EVENT_TEST_PASS,
  EVENT_TEST_PENDING
} } = require('mocha/lib/runner.js');

<<<<<<< HEAD
const {results, stats} = require(path);
=======
const { results, stats } = require(path);
>>>>>>> bebc7135

const runner = new Runner(
  new Suite('', null, true)
);
runner.stats = stats;

console.info('Mocha results:');

// eslint-disable-next-line no-new -- Has side effects
new MochaReporter(runner);

runner.emit(EVENT_RUN_BEGIN);
results.forEach(({ suites }) => {
  suites.forEach(function handleSuite (st) {
    const ste = Object.assign(new Suite(''), st);

    ste.suites.forEach((s, i) => {
      ste.suites[i] = handleSuite(s);
    });

    runner.emit(EVENT_SUITE_BEGIN, ste);
    ste.tests.forEach((ts) => {
      const tst = new Test('', () => {
        //
      });
      Object.entries(ts).forEach(([ k, v ]) => {
        // `fullTitle` is a string in mochawesome but a function in Mocha
        if (k !== 'fullTitle') {
          tst[k] = v;
        }
      });
      tst.parent = ste; // Seems to work
      const ev = tst.pass
        ? EVENT_TEST_PASS
        : tst.fail
          ? EVENT_TEST_FAIL
          // No distinct event for pending vs. skipped?
          : tst.pending
            ? EVENT_TEST_PENDING
            : tst.skipped
              ? EVENT_TEST_PENDING
              : null;
      if (!ev) {
        throw new Error(
          'Unexpected test event (not passing, failing, or pending): ' +
          tst.title
        );
      }

      runner.emit(ev, tst, tst.fail ? tst.err : undefined);
    });
    runner.emit(EVENT_SUITE_END, ste);

    return ste;
  });
});
runner.emit(EVENT_RUN_END);

const {
  // passes, tests, pending,
  end
} = stats;

/*
console.log(
  `Passing ${passes}/${tests}${pending ? `Pending ${pending}` : ''}`
);
*/
const endDate = new Date(Date.parse(end));
const lastRan = new Intl.DateTimeFormat('en-US', {
  year: 'numeric', month: 'numeric', day: 'numeric',
  hour: 'numeric', minute: 'numeric'
}).format(endDate);

console.info(
  `Tests finished: ${lastRan}`
);<|MERGE_RESOLUTION|>--- conflicted
+++ resolved
@@ -34,11 +34,7 @@
   EVENT_TEST_PENDING
 } } = require('mocha/lib/runner.js');
 
-<<<<<<< HEAD
-const {results, stats} = require(path);
-=======
 const { results, stats } = require(path);
->>>>>>> bebc7135
 
 const runner = new Runner(
   new Suite('', null, true)
