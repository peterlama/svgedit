--- conflicted
+++ resolved
@@ -619,8 +619,7 @@
             // if it was a path
             // else, if it was selected and this is a shift-click, remove it from selection
           } else if (evt.shiftKey && tempJustSelected !== t) {
-<<<<<<< HEAD
-            eventContext_.getCanvas().removeFromSelection([t]);
+            eventContext_.getCanvas().removeFromSelection([ t ]);
           }
         } // no change in mouse position
 
@@ -633,21 +632,6 @@
               el.removeAttribute('style');
             });
           }
-=======
-            eventContext_.getCanvas().removeFromSelection([ t ]);
-          }
-        } // no change in mouse position
-
-        // Remove non-scaling stroke
-        if (supportsNonScalingStroke()) {
-          const elem = selectedElements[0];
-          if (elem) {
-            elem.removeAttribute('style');
-            walkTree(elem, function (el) {
-              el.removeAttribute('style');
-            });
-          }
->>>>>>> 0aba0431
         }
       }
       return;
@@ -725,11 +709,7 @@
             id: eventContext_.getId()
           }
         });
-<<<<<<< HEAD
-        eventContext_.getCanvas().call('changed', [element]);
-=======
         eventContext_.getCanvas().call('changed', [ element ]);
->>>>>>> 0aba0431
         keep = true;
       }
       break;
@@ -747,21 +727,13 @@
             id: eventContext_.getId()
           }
         });
-<<<<<<< HEAD
-        eventContext_.getCanvas().call('changed', [element]);
-=======
         eventContext_.getCanvas().call('changed', [ element ]);
->>>>>>> 0aba0431
         keep = true;
       }
       break;
     case 'text':
       keep = true;
-<<<<<<< HEAD
-      eventContext_.getCanvas().selectOnly([element]);
-=======
       eventContext_.getCanvas().selectOnly([ element ]);
->>>>>>> 0aba0431
       eventContext_.getCanvas().textActions.start(element);
       break;
     case 'path': {
@@ -1031,11 +1003,7 @@
             // No need to do the call here as it will be done on addToSelection
             eventContext_.getCanvas().clearSelection(true);
           }
-<<<<<<< HEAD
-          eventContext_.getCanvas().addToSelection([mouseTarget]);
-=======
           eventContext_.getCanvas().addToSelection([ mouseTarget ]);
->>>>>>> 0aba0431
           eventContext_.setJustSelected(mouseTarget);
           eventContext_.getCanvas().pathActions.clear();
         }
@@ -1094,11 +1062,7 @@
       // want to orient around it
       eventContext_.setInitBbox(utilsGetBBox($id('selectedBox0')));
       const bb = {};
-<<<<<<< HEAD
-      for (const [key, val] of Object.entries(eventContext_.getInitBbox())) {
-=======
       for (const [ key, val ] of Object.entries(eventContext_.getInitBbox())) {
->>>>>>> 0aba0431
         bb[key] = val / currentZoom;
       }
       eventContext_.setInitBbox(bb);
