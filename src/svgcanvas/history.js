/* eslint-disable no-console */
/**
 * For command history tracking and undo functionality.
 * @module history
 * @license MIT
 * @copyright 2010 Jeff Schiller
 */

<<<<<<< HEAD
import {getHref, setHref, getRotationAngle, isNullish} from './utilities.js';
import {removeElementFromListMap} from './svgtransformlist.js';
=======
import { getHref, setHref, getRotationAngle, isNullish } from './utilities.js';
import { removeElementFromListMap } from './svgtransformlist.js';
>>>>>>> 0aba0431

/**
* Group: Undo/Redo history management.
*/
export const HistoryEventTypes = {
  BEFORE_APPLY: 'before_apply',
  AFTER_APPLY: 'after_apply',
  BEFORE_UNAPPLY: 'before_unapply',
  AFTER_UNAPPLY: 'after_unapply'
};

/**
* Base class for commands.
*/
export class Command {
  /**
  * @returns {string}
  */
  getText () {
    return this.text;
  }
  /**
   * @param {module:history.HistoryEventHandler} handler
   * @param {callback} applyFunction
   * @returns {void}
  */
  apply (handler, applyFunction) {
    handler && handler.handleHistoryEvent(HistoryEventTypes.BEFORE_APPLY, this);
    applyFunction(handler);
    handler && handler.handleHistoryEvent(HistoryEventTypes.AFTER_APPLY, this);
  }

  /**
   * @param {module:history.HistoryEventHandler} handler
   * @param {callback} unapplyFunction
   * @returns {void}
  */
  unapply (handler, unapplyFunction) {
    handler && handler.handleHistoryEvent(HistoryEventTypes.BEFORE_UNAPPLY, this);
    unapplyFunction();
    handler && handler.handleHistoryEvent(HistoryEventTypes.AFTER_UNAPPLY, this);
  }

  /**
   * @returns {Element[]} Array with element associated with this command
   * This function needs to be surcharged if multiple elements are returned.
  */
  elements () {
    return [ this.elem ];
  }

  /**
    * @returns {string} String with element associated with this command
  */
  type () {
    return this.constructor.name;
  }
}

// Todo: Figure out why the interface members aren't showing
//   up (with or without modules applied), despite our apparently following
//   http://usejsdoc.org/tags-interface.html#virtual-comments

/**
 * An interface that all command objects must implement.
 * @interface module:history.HistoryCommand
*/
/**
 * Applies.
 *
 * @function module:history.HistoryCommand#apply
 * @param {module:history.HistoryEventHandler} handler
 * @fires module:history~Command#event:history
 * @returns {void|true}
 */
/**
 *
 * Unapplies.
 * @function module:history.HistoryCommand#unapply
 * @param {module:history.HistoryEventHandler} handler
 * @fires module:history~Command#event:history
 * @returns {void|true}
 */
/**
 * Returns the elements.
 * @function module:history.HistoryCommand#elements
 * @returns {Element[]}
 */
/**
 * Gets the text.
 * @function module:history.HistoryCommand#getText
 * @returns {string}
 */
/**
 * Gives the type.
 * @function module:history.HistoryCommand.type
 * @returns {string}
 */

/**
 * @event module:history~Command#event:history
 * @type {module:history.HistoryCommand}
 */

/**
 * An interface for objects that will handle history events.
 * @interface module:history.HistoryEventHandler
 */
/**
 *
 * @function module:history.HistoryEventHandler#handleHistoryEvent
 * @param {string} eventType One of the HistoryEvent types
 * @param {module:history~Command#event:history} command
 * @listens module:history~Command#event:history
 * @returns {void}
 *
 */

/**
 * History command for an element that had its DOM position changed.
 * @implements {module:history.HistoryCommand}
*/
export class MoveElementCommand extends Command {
  /**
  * @param {Element} elem - The DOM element that was moved
  * @param {Element} oldNextSibling - The element's next sibling before it was moved
  * @param {Element} oldParent - The element's parent before it was moved
  * @param {string} [text] - An optional string visible to user related to this change
  */
  constructor (elem, oldNextSibling, oldParent, text) {
    super();
    this.elem = elem;
    this.text = text ? ('Move ' + elem.tagName + ' to ' + text) : ('Move ' + elem.tagName);
    this.oldNextSibling = oldNextSibling;
    this.oldParent = oldParent;
    this.newNextSibling = elem.nextSibling;
    this.newParent = elem.parentNode;
  }

  /**
   * Re-positions the element.
   * @param {module:history.HistoryEventHandler} handler
   * @fires module:history~Command#event:history
   * @returns {void}
  */
  apply (handler) {
    super.apply(handler, () => {
      this.elem = this.newParent.insertBefore(this.elem, this.newNextSibling);
    });
  }

  /**
   * Positions the element back to its original location.
   * @param {module:history.HistoryEventHandler} handler
   * @fires module:history~Command#event:history
   * @returns {void}
  */
  unapply (handler) {
    super.unapply(handler, () => {
      this.elem = this.oldParent.insertBefore(this.elem, this.oldNextSibling);
    });
  }
}

/**
* History command for an element that was added to the DOM.
* @implements {module:history.HistoryCommand}
*/
export class InsertElementCommand extends Command {
  /**
   * @param {Element} elem - The newly added DOM element
   * @param {string} text - An optional string visible to user related to this change
  */
  constructor (elem, text) {
    super();
    this.elem = elem;
    this.text = text || ('Create ' + elem.tagName);
    this.parent = elem.parentNode;
    this.nextSibling = this.elem.nextSibling;
  }

  /**
  * Re-inserts the new element.
  * @param {module:history.HistoryEventHandler} handler
  * @fires module:history~Command#event:history
  * @returns {void}
  */
  apply (handler) {
    super.apply(handler, () => {
      this.elem = this.parent.insertBefore(this.elem, this.nextSibling);
    });
  }

  /**
  * Removes the element.
  * @param {module:history.HistoryEventHandler} handler
  * @fires module:history~Command#event:history
  * @returns {void}
  */
  unapply (handler) {
    super.unapply(handler, () => {
      this.parent = this.elem.parentNode;
      this.elem.remove();
    });
  }
}

/**
* History command for an element removed from the DOM.
* @implements {module:history.HistoryCommand}
*/
export class RemoveElementCommand extends Command {
  /**
  * @param {Element} elem - The removed DOM element
  * @param {Node} oldNextSibling - The DOM element's nextSibling when it was in the DOM
  * @param {Element} oldParent - The DOM element's parent
  * @param {string} [text] - An optional string visible to user related to this change
  */
  constructor (elem, oldNextSibling, oldParent, text) {
    super();
    this.elem = elem;
    this.text = text || ('Delete ' + elem.tagName);
    this.nextSibling = oldNextSibling;
    this.parent = oldParent;

    // special hack for webkit: remove this element's entry in the svgTransformLists map
    removeElementFromListMap(elem);
  }

  /**
  * Re-removes the new element.
  * @param {module:history.HistoryEventHandler} handler
  * @fires module:history~Command#event:history
  * @returns {void}
  */
  apply (handler) {
    super.apply(handler, () => {
      removeElementFromListMap(this.elem);
      this.parent = this.elem.parentNode;
      this.elem.remove();
    });
  }

  /**
  * Re-adds the new element.
  * @param {module:history.HistoryEventHandler} handler
  * @fires module:history~Command#event:history
  * @returns {void}
  */
  unapply (handler) {
    super.unapply(handler, () => {
      removeElementFromListMap(this.elem);
      if (isNullish(this.nextSibling) && window.console) {
        console.error('Reference element was lost');
      }
      this.parent.insertBefore(this.elem, this.nextSibling); // Don't use `before` or `prepend` as `this.nextSibling` may be `null`
    });
  }
}

/**
* @typedef {"#text"|"#href"|string} module:history.CommandAttributeName
*/
/**
* @typedef {PlainObject<module:history.CommandAttributeName, string>} module:history.CommandAttributes
*/

/**
* History command to make a change to an element.
* Usually an attribute change, but can also be textcontent.
* @implements {module:history.HistoryCommand}
*/
export class ChangeElementCommand extends Command {
  /**
  * @param {Element} elem - The DOM element that was changed
  * @param {module:history.CommandAttributes} attrs - Attributes to be changed with the values they had *before* the change
  * @param {string} text - An optional string visible to user related to this change
   */
  constructor (elem, attrs, text) {
    super();
    this.elem = elem;
    this.text = text ? ('Change ' + elem.tagName + ' ' + text) : ('Change ' + elem.tagName);
    this.newValues = {};
    this.oldValues = attrs;
    for (const attr in attrs) {
      if (attr === '#text') {
        this.newValues[attr] = elem.textContent;
      } else if (attr === '#href') {
        this.newValues[attr] = getHref(elem);
      } else {
        this.newValues[attr] = elem.getAttribute(attr);
      }
    }
  }

  /**
  * Performs the stored change action.
  * @param {module:history.HistoryEventHandler} handler
  * @fires module:history~Command#event:history
  * @returns {void}
  */
  apply (handler) {
    super.apply(handler, () => {
      let bChangedTransform = false;
      Object.entries(this.newValues).forEach(([ attr, value ]) => {
        if (value) {
          if (attr === '#text') {
            this.elem.textContent = value;
          } else if (attr === '#href') {
            setHref(this.elem, value);
          } else {
            this.elem.setAttribute(attr, value);
          }
        } else if (attr === '#text') {
          this.elem.textContent = '';
        } else {
          this.elem.setAttribute(attr, '');
          this.elem.removeAttribute(attr);
        }

        if (attr === 'transform') { bChangedTransform = true; }
      });

      // relocate rotational transform, if necessary
      if (!bChangedTransform) {
        const angle = getRotationAngle(this.elem);
        if (angle) {
          const bbox = this.elem.getBBox();
          const cx = bbox.x + bbox.width / 2;
          const cy = bbox.y + bbox.height / 2;
          const rotate = [ 'rotate(', angle, ' ', cx, ',', cy, ')' ].join('');
          if (rotate !== this.elem.getAttribute('transform')) {
            this.elem.setAttribute('transform', rotate);
          }
        }
      }
    });
  }

  /**
  * Reverses the stored change action.
  * @param {module:history.HistoryEventHandler} handler
  * @fires module:history~Command#event:history
  * @returns {void}
  */
  unapply (handler) {
    super.unapply(handler, () => {
      let bChangedTransform = false;
      Object.entries(this.oldValues).forEach(([ attr, value ]) => {
        if (value) {
          if (attr === '#text') {
            this.elem.textContent = value;
          } else if (attr === '#href') {
            setHref(this.elem, value);
          } else {
            this.elem.setAttribute(attr, value);
          }
        } else if (attr === '#text') {
          this.elem.textContent = '';
        } else {
          this.elem.removeAttribute(attr);
        }
        if (attr === 'transform') { bChangedTransform = true; }
      });
      // relocate rotational transform, if necessary
      if (!bChangedTransform) {
        const angle = getRotationAngle(this.elem);
        if (angle) {
          const bbox = this.elem.getBBox();
          const cx = bbox.x + bbox.width / 2,
            cy = bbox.y + bbox.height / 2;
          const rotate = [ 'rotate(', angle, ' ', cx, ',', cy, ')' ].join('');
          if (rotate !== this.elem.getAttribute('transform')) {
            this.elem.setAttribute('transform', rotate);
          }
        }
      }
      // Remove transformlist to prevent confusion that causes bugs like 575.
      removeElementFromListMap(this.elem);
    });
  }
}

// TODO: create a 'typing' command object that tracks changes in text
// if a new Typing command is created and the top command on the stack is also a Typing
// and they both affect the same element, then collapse the two commands into one

/**
* History command that can contain/execute multiple other commands.
* @implements {module:history.HistoryCommand}
*/
export class BatchCommand extends Command {
  /**
  * @param {string} [text] - An optional string visible to user related to this change
  */
  constructor (text) {
    super();
    this.text = text || 'Batch Command';
    this.stack = [];
  }

  /**
  * Runs "apply" on all subcommands.
  * @param {module:history.HistoryEventHandler} handler
  * @fires module:history~Command#event:history
  * @returns {void}
  */
  apply (handler) {
    super.apply(handler, () => {
      this.stack.forEach((stackItem) => {
        console.assert(stackItem, 'stack item should not be null');
        stackItem && stackItem.apply(handler);
      });
    });
  }

  /**
  * Runs "unapply" on all subcommands.
  * @param {module:history.HistoryEventHandler} handler
  * @fires module:history~Command#event:history
  * @returns {void}
  */
  unapply (handler) {
    super.unapply(handler, () => {
      this.stack.reverse().forEach((stackItem) => {
        console.assert(stackItem, 'stack item should not be null');
        stackItem && stackItem.unapply(handler);
      });
    });
  }

  /**
  * Iterate through all our subcommands.
  * @returns {Element[]} All the elements we are changing
  */
  elements () {
    const elems = [];
    let cmd = this.stack.length;
    while (cmd--) {
      if (!this.stack[cmd]) continue;
      const thisElems = this.stack[cmd].elements();
      let elem = thisElems.length;
      while (elem--) {
        if (!elems.includes(thisElems[elem])) { elems.push(thisElems[elem]); }
      }
    }
    return elems;
  }

  /**
  * Adds a given command to the history stack.
  * @param {Command} cmd - The undo command object to add
  * @returns {void}
  */
  addSubCommand (cmd) {
    console.assert(cmd !== null, 'cmd should not be null');
    this.stack.push(cmd);
  }

  /**
  * @returns {boolean} Indicates whether or not the batch command is empty
  */
  isEmpty () {
    return !this.stack.length;
  }
}

/**
*
*/
export class UndoManager {
  /**
  * @param {module:history.HistoryEventHandler} historyEventHandler
  */
  constructor (historyEventHandler) {
    this.handler_ = historyEventHandler || null;
    this.undoStackPointer = 0;
    this.undoStack = [];

    // this is the stack that stores the original values, the elements and
    // the attribute name for begin/finish
    this.undoChangeStackPointer = -1;
    this.undoableChangeStack = [];
  }

  /**
  * Resets the undo stack, effectively clearing the undo/redo history.
  * @returns {void}
  */
  resetUndoStack () {
    this.undoStack = [];
    this.undoStackPointer = 0;
  }

  /**
  * @returns {Integer} Current size of the undo history stack
  */
  getUndoStackSize () {
    return this.undoStackPointer;
  }

  /**
  * @returns {Integer} Current size of the redo history stack
  */
  getRedoStackSize () {
    return this.undoStack.length - this.undoStackPointer;
  }

  /**
  * @returns {string} String associated with the next undo command
  */
  getNextUndoCommandText () {
    return this.undoStackPointer > 0 ? this.undoStack[this.undoStackPointer - 1].getText() : '';
  }

  /**
  * @returns {string} String associated with the next redo command
  */
  getNextRedoCommandText () {
    return this.undoStackPointer < this.undoStack.length ? this.undoStack[this.undoStackPointer].getText() : '';
  }

  /**
  * Performs an undo step.
  * @returns {void}
  */
  undo () {
    if (this.undoStackPointer > 0) {
      const cmd = this.undoStack[--this.undoStackPointer];
      cmd.unapply(this.handler_);
    }
  }

  /**
  * Performs a redo step.
  * @returns {void}
  */
  redo () {
    if (this.undoStackPointer < this.undoStack.length && this.undoStack.length > 0) {
      const cmd = this.undoStack[this.undoStackPointer++];
      cmd.apply(this.handler_);
    }
  }

  /**
  * Adds a command object to the undo history stack.
  * @param {Command} cmd - The command object to add
  * @returns {void}
  */
  addCommandToHistory (cmd) {
    // TODO: we MUST compress consecutive text changes to the same element
    // (right now each keystroke is saved as a separate command that includes the
    // entire text contents of the text element)
    // TODO: consider limiting the history that we store here (need to do some slicing)

    // if our stack pointer is not at the end, then we have to remove
    // all commands after the pointer and insert the new command
    if (this.undoStackPointer < this.undoStack.length && this.undoStack.length > 0) {
      this.undoStack = this.undoStack.splice(0, this.undoStackPointer);
    }
    this.undoStack.push(cmd);
    this.undoStackPointer = this.undoStack.length;
  }

  /**
  * This function tells the canvas to remember the old values of the
  * `attrName` attribute for each element sent in.  The elements and values
  * are stored on a stack, so the next call to `finishUndoableChange()` will
  * pop the elements and old values off the stack, gets the current values
  * from the DOM and uses all of these to construct the undo-able command.
  * @param {string} attrName - The name of the attribute being changed
  * @param {Element[]} elems - Array of DOM elements being changed
  * @returns {void}
  */
  beginUndoableChange (attrName, elems) {
    const p = ++this.undoChangeStackPointer;
    let i = elems.length;
    const oldValues = new Array(i), elements = new Array(i);
    while (i--) {
      const elem = elems[i];
      if (isNullish(elem)) { continue; }
      elements[i] = elem;
      oldValues[i] = elem.getAttribute(attrName);
    }
    this.undoableChangeStack[p] = {
      attrName,
      oldValues,
      elements
    };
  }

  /**
  * This function returns a `BatchCommand` object which summarizes the
  * change since `beginUndoableChange` was called.  The command can then
  * be added to the command history.
  * @returns {BatchCommand} Batch command object with resulting changes
  */
  finishUndoableChange () {
    const p = this.undoChangeStackPointer--;
    const changeset = this.undoableChangeStack[p];
    const { attrName } = changeset;
    const batchCmd = new BatchCommand('Change ' + attrName);
    let i = changeset.elements.length;
    while (i--) {
      const elem = changeset.elements[i];
      if (isNullish(elem)) { continue; }
      const changes = {};
      changes[attrName] = changeset.oldValues[i];
      if (changes[attrName] !== elem.getAttribute(attrName)) {
        batchCmd.addSubCommand(new ChangeElementCommand(elem, changes, attrName));
      }
    }
    this.undoableChangeStack[p] = null;
    return batchCmd;
  }
}<|MERGE_RESOLUTION|>--- conflicted
+++ resolved
@@ -6,13 +6,8 @@
  * @copyright 2010 Jeff Schiller
  */
 
-<<<<<<< HEAD
-import {getHref, setHref, getRotationAngle, isNullish} from './utilities.js';
-import {removeElementFromListMap} from './svgtransformlist.js';
-=======
 import { getHref, setHref, getRotationAngle, isNullish } from './utilities.js';
 import { removeElementFromListMap } from './svgtransformlist.js';
->>>>>>> 0aba0431
 
 /**
 * Group: Undo/Redo history management.
