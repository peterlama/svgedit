/**
 * Tools for blur event.
 * @module blur
 * @license MIT
 * @copyright 2011 Jeff Schiller
 */
import * as hstry from './history.js';

const {
  InsertElementCommand, ChangeElementCommand, BatchCommand
} = hstry;

let blurContext_ = null;

/**
* @function module:blur.init
* @param {module:blur.blurContext} blurContext
* @returns {void}
*/
export const init = function (blurContext) {
  blurContext_ = blurContext;
};

/**
* Sets the `stdDeviation` blur value on the selected element without being undoable.
* @function module:svgcanvas.SvgCanvas#setBlurNoUndo
* @param {Float} val - The new `stdDeviation` value
* @returns {void}
*/
export const setBlurNoUndo = function (val) {
  const selectedElements = blurContext_.getSelectedElements();
  if (!blurContext_.getFilter()) {
    blurContext_.getCanvas().setBlur(val);
    return;
  }
  if (val === 0) {
    // Don't change the StdDev, as that will hide the element.
    // Instead, just remove the value for "filter"
    blurContext_.changeSelectedAttributeNoUndoMethod('filter', '');
    blurContext_.setFilterHidden(true);
  } else {
    const elem = selectedElements[0];
    if (blurContext_.getFilterHidden()) {
      blurContext_.changeSelectedAttributeNoUndoMethod('filter', 'url(#' + elem.id + '_blur)');
    }
    if (blurContext_.isWebkit()) {
<<<<<<< HEAD
      // console.log('e', elem); 
=======
      // console.log('e', elem);
>>>>>>> 0aba0431
      elem.removeAttribute('filter');
      elem.setAttribute('filter', 'url(#' + elem.id + '_blur)');
    }
    const filter = blurContext_.getFilter();
    blurContext_.changeSelectedAttributeNoUndoMethod('stdDeviation', val, [ filter.firstChild ]);
    blurContext_.getCanvas().setBlurOffsets(filter, val);
  }
};

/**
*
* @returns {void}
*/
function finishChange () {
  const bCmd = blurContext_.getCanvas().undoMgr.finishUndoableChange();
  blurContext_.getCurCommand().addSubCommand(bCmd);
  blurContext_.addCommandToHistory(blurContext_.getCurCommand());
  blurContext_.setCurCommand(null);
  blurContext_.setFilter(null);
}

/**
* Sets the `x`, `y`, `width`, `height` values of the filter element in order to
* make the blur not be clipped. Removes them if not neeeded.
* @function module:svgcanvas.SvgCanvas#setBlurOffsets
* @param {Element} filterElem - The filter DOM element to update
* @param {Float} stdDev - The standard deviation value on which to base the offset size
* @returns {void}
*/
export const setBlurOffsets = function (filterElem, stdDev) {
  if (stdDev > 3) {
    // TODO: Create algorithm here where size is based on expected blur
    blurContext_.getCanvas().assignAttributes(filterElem, {
      x: '-50%',
      y: '-50%',
      width: '200%',
      height: '200%'
    }, 100);
    // Removing these attributes hides text in Chrome (see Issue 579)
  } else if (!blurContext_.isWebkit()) {
    filterElem.removeAttribute('x');
    filterElem.removeAttribute('y');
    filterElem.removeAttribute('width');
    filterElem.removeAttribute('height');
  }
};

/**
* Adds/updates the blur filter to the selected element.
* @function module:svgcanvas.SvgCanvas#setBlur
* @param {Float} val - Float with the new `stdDeviation` blur value
* @param {boolean} complete - Whether or not the action should be completed (to add to the undo manager)
* @returns {void}
*/
export const setBlur = function (val, complete) {
  const selectedElements = blurContext_.getSelectedElements();
  if (blurContext_.getCurCommand()) {
    finishChange();
    return;
  }

  // Looks for associated blur, creates one if not found
  const elem = selectedElements[0];
  const elemId = elem.id;
  blurContext_.setFilter(blurContext_.getCanvas().getElem(elemId + '_blur'));

  val -= 0;

  const batchCmd = new BatchCommand();

  // Blur found!
  if (blurContext_.getFilter()) {
    if (val === 0) {
      blurContext_.setFilter(null);
    }
  } else {
    // Not found, so create
    const newblur = blurContext_.getCanvas().addSVGElementFromJson({ element: 'feGaussianBlur',
      attr: {
        in: 'SourceGraphic',
        stdDeviation: val
      }
    });

    blurContext_.setFilter(blurContext_.getCanvas().addSVGElementFromJson({ element: 'filter',
      attr: {
        id: elemId + '_blur'
      }
    }));
    blurContext_.getFilter().append(newblur);
    blurContext_.getCanvas().findDefs().append(blurContext_.getFilter());

    batchCmd.addSubCommand(new InsertElementCommand(blurContext_.getFilter()));
  }

  const changes = { filter: elem.getAttribute('filter') };

  if (val === 0) {
    elem.removeAttribute('filter');
    batchCmd.addSubCommand(new ChangeElementCommand(elem, changes));
    return;
  }

  blurContext_.changeSelectedAttributeMethod('filter', 'url(#' + elemId + '_blur)');
  batchCmd.addSubCommand(new ChangeElementCommand(elem, changes));
  blurContext_.getCanvas().setBlurOffsets(blurContext_.getFilter(), val);
  const filter = blurContext_.getFilter();
  blurContext_.setCurCommand(batchCmd);
  blurContext_.getCanvas().undoMgr.beginUndoableChange('stdDeviation', [ filter ? filter.firstChild : null ]);
  if (complete) {
    blurContext_.getCanvas().setBlurNoUndo(val);
    finishChange();
  }
};<|MERGE_RESOLUTION|>--- conflicted
+++ resolved
@@ -44,11 +44,7 @@
       blurContext_.changeSelectedAttributeNoUndoMethod('filter', 'url(#' + elem.id + '_blur)');
     }
     if (blurContext_.isWebkit()) {
-<<<<<<< HEAD
-      // console.log('e', elem); 
-=======
       // console.log('e', elem);
->>>>>>> 0aba0431
       elem.removeAttribute('filter');
       elem.setAttribute('filter', 'url(#' + elem.id + '_blur)');
     }
