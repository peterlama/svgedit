/* eslint-disable sonarjs/no-duplicate-string */
/**
 * Tools for SVG sanitization.
 * @module sanitize
 * @license MIT
 *
 * @copyright 2010 Alexis Deveria, 2010 Jeff Schiller
 */

<<<<<<< HEAD
import {getReverseNS, NS} from '../common/namespaces.js';
import {isGecko} from '../common/browser.js';
import {getHref, setHref, getUrlFromAttr} from './utilities.js';
=======
import { getReverseNS, NS } from '../common/namespaces.js';
import { isGecko } from '../common/browser.js';
import { getHref, setHref, getUrlFromAttr } from './utilities.js';
>>>>>>> 0aba0431

const REVERSE_NS = getReverseNS();

// Todo: Split out into core attributes, presentation attributes, etc. so consistent
/**
 * This defines which elements and attributes that we support (or at least
 * don't remove).
 * @type {PlainObject}
 */
/* eslint-disable max-len */
const svgWhiteList_ = {
  // SVG Elements
  a: [ 'class', 'clip-path', 'clip-rule', 'fill', 'fill-opacity', 'fill-rule', 'filter', 'id', 'mask', 'opacity', 'stroke', 'stroke-dasharray', 'stroke-dashoffset', 'stroke-linecap', 'stroke-linejoin', 'stroke-miterlimit', 'stroke-opacity', 'stroke-width', 'style', 'systemLanguage', 'transform', 'xlink:href', 'xlink:title' ],
  circle: [ 'class', 'clip-path', 'clip-rule', 'cx', 'cy', 'fill', 'fill-opacity', 'fill-rule', 'filter', 'id', 'mask', 'opacity', 'r', 'requiredFeatures', 'stroke', 'stroke-dasharray', 'stroke-dashoffset', 'stroke-linecap', 'stroke-linejoin', 'stroke-miterlimit', 'stroke-opacity', 'stroke-width', 'style', 'systemLanguage', 'transform' ],
  clipPath: [ 'class', 'clipPathUnits', 'id' ],
  defs: [],
  style: [ 'type' ],
  desc: [],
<<<<<<< HEAD
  ellipse: ['class', 'clip-path', 'clip-rule', 'cx', 'cy', 'fill', 'fill-opacity', 'fill-rule', 'filter', 'id', 'mask', 'opacity', 'requiredFeatures', 'rx', 'ry', 'stroke', 'stroke-dasharray', 'stroke-dashoffset', 'stroke-linecap', 'stroke-linejoin', 'stroke-miterlimit', 'stroke-opacity', 'stroke-width', 'style', 'systemLanguage', 'transform'],
  feBlend: ['in', 'in2'],
  feComposite: ['operator', 'result', 'in2'],
  feFlood: ['flood-color', 'in'],
  feGaussianBlur: ['class', 'color-interpolation-filters', 'id', 'requiredFeatures', 'stdDeviation'],
  feMerge: [],
  feMergeNode: ['in'],
  feMorphology: ['class', 'in', 'operator', 'radius'],
  feOffset: ['dx', 'in', 'dy', 'result'],
  filter: ['class', 'color-interpolation-filters', 'filterRes', 'filterUnits', 'height', 'id', 'primitiveUnits', 'requiredFeatures', 'width', 'x', 'xlink:href', 'y'],
  foreignObject: ['class', 'font-size', 'height', 'id', 'opacity', 'requiredFeatures', 'style', 'transform', 'width', 'x', 'y'],
  g: ['class', 'clip-path', 'clip-rule', 'id', 'display', 'fill', 'fill-opacity', 'fill-rule', 'filter', 'mask', 'opacity', 'requiredFeatures', 'stroke', 'stroke-dasharray', 'stroke-dashoffset', 'stroke-linecap', 'stroke-linejoin', 'stroke-miterlimit', 'stroke-opacity', 'stroke-width', 'style', 'systemLanguage', 'transform', 'font-family', 'font-size', 'font-style', 'font-weight', 'text-anchor'],
  image: ['class', 'clip-path', 'clip-rule', 'filter', 'height', 'id', 'mask', 'opacity', 'requiredFeatures', 'style', 'systemLanguage', 'transform', 'width', 'x', 'xlink:href', 'xlink:title', 'y'],
  line: ['class', 'clip-path', 'clip-rule', 'fill', 'fill-opacity', 'fill-rule', 'filter', 'id', 'marker-end', 'marker-mid', 'marker-start', 'mask', 'opacity', 'requiredFeatures', 'stroke', 'stroke-dasharray', 'stroke-dashoffset', 'stroke-linecap', 'stroke-linejoin', 'stroke-miterlimit', 'stroke-opacity', 'stroke-width', 'style', 'systemLanguage', 'transform', 'x1', 'x2', 'y1', 'y2'],
  linearGradient: ['class', 'id', 'gradientTransform', 'gradientUnits', 'requiredFeatures', 'spreadMethod', 'systemLanguage', 'x1', 'x2', 'xlink:href', 'y1', 'y2'],
  marker: ['id', 'class', 'markerHeight', 'markerUnits', 'markerWidth', 'orient', 'preserveAspectRatio', 'refX', 'refY', 'systemLanguage', 'viewBox'],
  mask: ['class', 'height', 'id', 'maskContentUnits', 'maskUnits', 'width', 'x', 'y'],
  metadata: ['class', 'id'],
  path: ['class', 'clip-path', 'clip-rule', 'd', 'fill', 'fill-opacity', 'fill-rule', 'filter', 'id', 'marker-end', 'marker-mid', 'marker-start', 'mask', 'opacity', 'requiredFeatures', 'stroke', 'stroke-dasharray', 'stroke-dashoffset', 'stroke-linecap', 'stroke-linejoin', 'stroke-miterlimit', 'stroke-opacity', 'stroke-width', 'style', 'systemLanguage', 'transform'],
  pattern: ['class', 'height', 'id', 'patternContentUnits', 'patternTransform', 'patternUnits', 'requiredFeatures', 'style', 'systemLanguage', 'viewBox', 'width', 'x', 'xlink:href', 'y'],
  polygon: ['class', 'clip-path', 'clip-rule', 'id', 'fill', 'fill-opacity', 'fill-rule', 'filter', 'id', 'class', 'marker-end', 'marker-mid', 'marker-start', 'mask', 'opacity', 'points', 'requiredFeatures', 'stroke', 'stroke-dasharray', 'stroke-dashoffset', 'stroke-linecap', 'stroke-linejoin', 'stroke-miterlimit', 'stroke-opacity', 'stroke-width', 'style', 'systemLanguage', 'transform'],
  polyline: ['class', 'clip-path', 'clip-rule', 'id', 'fill', 'fill-opacity', 'fill-rule', 'filter', 'marker-end', 'marker-mid', 'marker-start', 'mask', 'opacity', 'points', 'requiredFeatures', 'stroke', 'stroke-dasharray', 'stroke-dashoffset', 'stroke-linecap', 'stroke-linejoin', 'stroke-miterlimit', 'stroke-opacity', 'stroke-width', 'style', 'systemLanguage', 'transform'],
  radialGradient: ['class', 'cx', 'cy', 'fx', 'fy', 'gradientTransform', 'gradientUnits', 'id', 'r', 'requiredFeatures', 'spreadMethod', 'systemLanguage', 'xlink:href'],
  rect: ['class', 'clip-path', 'clip-rule', 'fill', 'fill-opacity', 'fill-rule', 'filter', 'height', 'id', 'mask', 'opacity', 'requiredFeatures', 'rx', 'ry', 'stroke', 'stroke-dasharray', 'stroke-dashoffset', 'stroke-linecap', 'stroke-linejoin', 'stroke-miterlimit', 'stroke-opacity', 'stroke-width', 'style', 'systemLanguage', 'transform', 'width', 'x', 'y'],
  stop: ['class', 'id', 'offset', 'requiredFeatures', 'stop-color', 'stop-opacity', 'style', 'systemLanguage'],
  svg: ['class', 'clip-path', 'clip-rule', 'filter', 'id', 'height', 'mask', 'preserveAspectRatio', 'requiredFeatures', 'style', 'systemLanguage', 'viewBox', 'width', 'x', 'xmlns', 'xmlns:se', 'xmlns:xlink', 'xmlns:oi', 'oi:animations', 'y'],
  switch: ['class', 'id', 'requiredFeatures', 'systemLanguage'],
  symbol: ['class', 'fill', 'fill-opacity', 'fill-rule', 'filter', 'font-family', 'font-size', 'font-style', 'font-weight', 'id', 'opacity', 'preserveAspectRatio', 'requiredFeatures', 'stroke', 'stroke-dasharray', 'stroke-dashoffset', 'stroke-linecap', 'stroke-linejoin', 'stroke-miterlimit', 'stroke-opacity', 'stroke-width', 'style', 'systemLanguage', 'transform', 'viewBox'],
  text: ['class', 'clip-path', 'clip-rule', 'fill', 'fill-opacity', 'fill-rule', 'filter', 'font-family', 'font-size', 'font-style', 'font-weight', 'id', 'mask', 'opacity', 'requiredFeatures', 'stroke', 'stroke-dasharray', 'stroke-dashoffset', 'stroke-linecap', 'stroke-linejoin', 'stroke-miterlimit', 'stroke-opacity', 'stroke-width', 'style', 'systemLanguage', 'text-anchor', 'transform', 'x', 'xml:space', 'y'],
  textPath: ['class', 'id', 'method', 'requiredFeatures', 'spacing', 'startOffset', 'style', 'systemLanguage', 'transform', 'xlink:href'],
=======
  ellipse: [ 'class', 'clip-path', 'clip-rule', 'cx', 'cy', 'fill', 'fill-opacity', 'fill-rule', 'filter', 'id', 'mask', 'opacity', 'requiredFeatures', 'rx', 'ry', 'stroke', 'stroke-dasharray', 'stroke-dashoffset', 'stroke-linecap', 'stroke-linejoin', 'stroke-miterlimit', 'stroke-opacity', 'stroke-width', 'style', 'systemLanguage', 'transform' ],
  feBlend: [ 'in', 'in2' ],
  feComposite: [ 'operator', 'result', 'in2' ],
  feFlood: [ 'flood-color', 'in' ],
  feGaussianBlur: [ 'class', 'color-interpolation-filters', 'id', 'requiredFeatures', 'stdDeviation' ],
  feMerge: [],
  feMergeNode: [ 'in' ],
  feMorphology: [ 'class', 'in', 'operator', 'radius' ],
  feOffset: [ 'dx', 'in', 'dy', 'result' ],
  filter: [ 'class', 'color-interpolation-filters', 'filterRes', 'filterUnits', 'height', 'id', 'primitiveUnits', 'requiredFeatures', 'width', 'x', 'xlink:href', 'y' ],
  foreignObject: [ 'class', 'font-size', 'height', 'id', 'opacity', 'requiredFeatures', 'style', 'transform', 'width', 'x', 'y' ],
  g: [ 'class', 'clip-path', 'clip-rule', 'id', 'display', 'fill', 'fill-opacity', 'fill-rule', 'filter', 'mask', 'opacity', 'requiredFeatures', 'stroke', 'stroke-dasharray', 'stroke-dashoffset', 'stroke-linecap', 'stroke-linejoin', 'stroke-miterlimit', 'stroke-opacity', 'stroke-width', 'style', 'systemLanguage', 'transform', 'font-family', 'font-size', 'font-style', 'font-weight', 'text-anchor' ],
  image: [ 'class', 'clip-path', 'clip-rule', 'filter', 'height', 'id', 'mask', 'opacity', 'requiredFeatures', 'style', 'systemLanguage', 'transform', 'width', 'x', 'xlink:href', 'xlink:title', 'y' ],
  line: [ 'class', 'clip-path', 'clip-rule', 'fill', 'fill-opacity', 'fill-rule', 'filter', 'id', 'marker-end', 'marker-mid', 'marker-start', 'mask', 'opacity', 'requiredFeatures', 'stroke', 'stroke-dasharray', 'stroke-dashoffset', 'stroke-linecap', 'stroke-linejoin', 'stroke-miterlimit', 'stroke-opacity', 'stroke-width', 'style', 'systemLanguage', 'transform', 'x1', 'x2', 'y1', 'y2' ],
  linearGradient: [ 'class', 'id', 'gradientTransform', 'gradientUnits', 'requiredFeatures', 'spreadMethod', 'systemLanguage', 'x1', 'x2', 'xlink:href', 'y1', 'y2' ],
  marker: [ 'id', 'class', 'markerHeight', 'markerUnits', 'markerWidth', 'orient', 'preserveAspectRatio', 'refX', 'refY', 'systemLanguage', 'viewBox' ],
  mask: [ 'class', 'height', 'id', 'maskContentUnits', 'maskUnits', 'width', 'x', 'y' ],
  metadata: [ 'class', 'id' ],
  path: [ 'class', 'clip-path', 'clip-rule', 'd', 'fill', 'fill-opacity', 'fill-rule', 'filter', 'id', 'marker-end', 'marker-mid', 'marker-start', 'mask', 'opacity', 'requiredFeatures', 'stroke', 'stroke-dasharray', 'stroke-dashoffset', 'stroke-linecap', 'stroke-linejoin', 'stroke-miterlimit', 'stroke-opacity', 'stroke-width', 'style', 'systemLanguage', 'transform' ],
  pattern: [ 'class', 'height', 'id', 'patternContentUnits', 'patternTransform', 'patternUnits', 'requiredFeatures', 'style', 'systemLanguage', 'viewBox', 'width', 'x', 'xlink:href', 'y' ],
  polygon: [ 'class', 'clip-path', 'clip-rule', 'id', 'fill', 'fill-opacity', 'fill-rule', 'filter', 'id', 'class', 'marker-end', 'marker-mid', 'marker-start', 'mask', 'opacity', 'points', 'requiredFeatures', 'stroke', 'stroke-dasharray', 'stroke-dashoffset', 'stroke-linecap', 'stroke-linejoin', 'stroke-miterlimit', 'stroke-opacity', 'stroke-width', 'style', 'systemLanguage', 'transform' ],
  polyline: [ 'class', 'clip-path', 'clip-rule', 'id', 'fill', 'fill-opacity', 'fill-rule', 'filter', 'marker-end', 'marker-mid', 'marker-start', 'mask', 'opacity', 'points', 'requiredFeatures', 'stroke', 'stroke-dasharray', 'stroke-dashoffset', 'stroke-linecap', 'stroke-linejoin', 'stroke-miterlimit', 'stroke-opacity', 'stroke-width', 'style', 'systemLanguage', 'transform' ],
  radialGradient: [ 'class', 'cx', 'cy', 'fx', 'fy', 'gradientTransform', 'gradientUnits', 'id', 'r', 'requiredFeatures', 'spreadMethod', 'systemLanguage', 'xlink:href' ],
  rect: [ 'class', 'clip-path', 'clip-rule', 'fill', 'fill-opacity', 'fill-rule', 'filter', 'height', 'id', 'mask', 'opacity', 'requiredFeatures', 'rx', 'ry', 'stroke', 'stroke-dasharray', 'stroke-dashoffset', 'stroke-linecap', 'stroke-linejoin', 'stroke-miterlimit', 'stroke-opacity', 'stroke-width', 'style', 'systemLanguage', 'transform', 'width', 'x', 'y' ],
  stop: [ 'class', 'id', 'offset', 'requiredFeatures', 'stop-color', 'stop-opacity', 'style', 'systemLanguage' ],
  svg: [ 'class', 'clip-path', 'clip-rule', 'filter', 'id', 'height', 'mask', 'preserveAspectRatio', 'requiredFeatures', 'style', 'systemLanguage', 'viewBox', 'width', 'x', 'xmlns', 'xmlns:se', 'xmlns:xlink', 'xmlns:oi', 'oi:animations', 'y' ],
  switch: [ 'class', 'id', 'requiredFeatures', 'systemLanguage' ],
  symbol: [ 'class', 'fill', 'fill-opacity', 'fill-rule', 'filter', 'font-family', 'font-size', 'font-style', 'font-weight', 'id', 'opacity', 'preserveAspectRatio', 'requiredFeatures', 'stroke', 'stroke-dasharray', 'stroke-dashoffset', 'stroke-linecap', 'stroke-linejoin', 'stroke-miterlimit', 'stroke-opacity', 'stroke-width', 'style', 'systemLanguage', 'transform', 'viewBox' ],
  text: [ 'class', 'clip-path', 'clip-rule', 'fill', 'fill-opacity', 'fill-rule', 'filter', 'font-family', 'font-size', 'font-style', 'font-weight', 'id', 'mask', 'opacity', 'requiredFeatures', 'stroke', 'stroke-dasharray', 'stroke-dashoffset', 'stroke-linecap', 'stroke-linejoin', 'stroke-miterlimit', 'stroke-opacity', 'stroke-width', 'style', 'systemLanguage', 'text-anchor', 'transform', 'x', 'xml:space', 'y' ],
  textPath: [ 'class', 'id', 'method', 'requiredFeatures', 'spacing', 'startOffset', 'style', 'systemLanguage', 'transform', 'xlink:href' ],
>>>>>>> 0aba0431
  title: [],
  tspan: [ 'class', 'clip-path', 'clip-rule', 'dx', 'dy', 'fill', 'fill-opacity', 'fill-rule', 'filter', 'font-family', 'font-size', 'font-style', 'font-weight', 'id', 'mask', 'opacity', 'requiredFeatures', 'rotate', 'stroke', 'stroke-dasharray', 'stroke-dashoffset', 'stroke-linecap', 'stroke-linejoin', 'stroke-miterlimit', 'stroke-opacity', 'stroke-width', 'style', 'systemLanguage', 'text-anchor', 'textLength', 'transform', 'x', 'xml:space', 'y' ],
  use: [ 'class', 'clip-path', 'clip-rule', 'fill', 'fill-opacity', 'fill-rule', 'filter', 'height', 'id', 'mask', 'stroke', 'stroke-dasharray', 'stroke-dashoffset', 'stroke-linecap', 'stroke-linejoin', 'stroke-miterlimit', 'stroke-opacity', 'stroke-width', 'style', 'transform', 'width', 'x', 'xlink:href', 'y' ],

  // MathML Elements
  annotation: [ 'encoding' ],
  'annotation-xml': [ 'encoding' ],
  maction: [ 'actiontype', 'other', 'selection' ],
  math: [ 'class', 'id', 'display', 'xmlns' ],
  menclose: [ 'notation' ],
  merror: [],
  mfrac: [ 'linethickness' ],
  mi: [ 'mathvariant' ],
  mmultiscripts: [],
  mn: [],
  mo: [ 'fence', 'lspace', 'maxsize', 'minsize', 'rspace', 'stretchy' ],
  mover: [],
  mpadded: [ 'lspace', 'width', 'height', 'depth', 'voffset' ],
  mphantom: [],
  mprescripts: [],
  mroot: [],
  mrow: [ 'xlink:href', 'xlink:type', 'xmlns:xlink' ],
  mspace: [ 'depth', 'height', 'width' ],
  msqrt: [],
  mstyle: [ 'displaystyle', 'mathbackground', 'mathcolor', 'mathvariant', 'scriptlevel' ],
  msub: [],
  msubsup: [],
  msup: [],
  mtable: [ 'align', 'columnalign', 'columnlines', 'columnspacing', 'displaystyle', 'equalcolumns', 'equalrows', 'frame', 'rowalign', 'rowlines', 'rowspacing', 'width' ],
  mtd: [ 'columnalign', 'columnspan', 'rowalign', 'rowspan' ],
  mtext: [],
  mtr: [ 'columnalign', 'rowalign' ],
  munder: [],
  munderover: [],
  none: [],
  semantics: []
};
/* eslint-enable max-len */

// Produce a Namespace-aware version of svgWhitelist
const svgWhiteListNS_ = {};
Object.entries(svgWhiteList_).forEach(function ([ elt, atts ]) {
  const attNS = {};
<<<<<<< HEAD
  Object.entries(atts).forEach(function ([_i, att]) {
=======
  Object.entries(atts).forEach(function ([ _i, att ]) {
>>>>>>> 0aba0431
    if (att.includes(':')) {
      const v = att.split(':');
      attNS[v[1]] = NS[(v[0]).toUpperCase()];
    } else {
      attNS[att] = att === 'xmlns' ? NS.XMLNS : null;
    }
  });
  svgWhiteListNS_[elt] = attNS;
});

/**
* Sanitizes the input node and its children.
* It only keeps what is allowed from our whitelist defined above.
* @function module:sanitize.sanitizeSvg
* @param {Text|Element} node - The DOM element to be checked (we'll also check its children) or text node to be cleaned up
* @returns {void}
*/
export const sanitizeSvg = function (node) {
  // Cleanup text nodes
  if (node.nodeType === 3) { // 3 === TEXT_NODE
    // Trim whitespace
    node.nodeValue = node.nodeValue.replace(/^\s+|\s+$/g, '');
    // Remove if empty
    if (!node.nodeValue.length) {
      node.remove();
    }
  }

  // We only care about element nodes.
  // Automatically return for all non-element nodes, such as comments, etc.
  if (node.nodeType !== 1) { // 1 == ELEMENT_NODE
    return;
  }

  const doc = node.ownerDocument;
  const parent = node.parentNode;
  // can parent ever be null here?  I think the root node's parent is the document...
  if (!doc || !parent) {
    return;
  }

  const allowedAttrs = svgWhiteList_[node.nodeName];
  const allowedAttrsNS = svgWhiteListNS_[node.nodeName];
  // if this element is supported, sanitize it
  if (typeof allowedAttrs !== 'undefined') {
    const seAttrs = [];
    let i = node.attributes.length;
    while (i--) {
      // if the attribute is not in our whitelist, then remove it
      // could use jQuery's inArray(), but I don't know if that's any better
      const attr = node.attributes.item(i);
      const attrName = attr.nodeName;
      const attrLocalName = attr.localName;
      const attrNsURI = attr.namespaceURI;
      // Check that an attribute with the correct localName in the correct namespace is on
      // our whitelist or is a namespace declaration for one of our allowed namespaces
      if (!({}.hasOwnProperty.call(allowedAttrsNS, attrLocalName) &&
        attrNsURI === allowedAttrsNS[attrLocalName] && attrNsURI !== NS.XMLNS
      ) &&
        !(attrNsURI === NS.XMLNS && REVERSE_NS[attr.value])) {
        // TODO(codedread): Programmatically add the se: attributes to the NS-aware whitelist.
        // Bypassing the whitelist to allow se: prefixes.
        // Is there a more appropriate way to do this?
        if (attrName.startsWith('se:') || attrName.startsWith('data-')) {
          seAttrs.push([ attrName, attr.value ]);
        }
        node.removeAttributeNS(attrNsURI, attrLocalName);
      }

      // Add spaces before negative signs where necessary
      if (isGecko()) {
        switch (attrName) {
        case 'transform':
        case 'gradientTransform':
        case 'patternTransform': {
          const val = attr.value.replace(/(\d)-/g, '$1 -');
          // const val = attr.value.replace(/(?<digit>\d)-/g, '$<digit> -');
          node.setAttribute(attrName, val);
          break;
        }
        }
      }

      // For the style attribute, rewrite it in terms of XML presentational attributes
      if (attrName === 'style') {
        const props = attr.value.split(';');
        let p = props.length;
        while (p--) {
          const [ name, val ] = props[p].split(':');
          const styleAttrName = (name || '').trim();
          const styleAttrVal = (val || '').trim();
          // Now check that this attribute is supported
          if (allowedAttrs.includes(styleAttrName)) {
            node.setAttribute(styleAttrName, styleAttrVal);
          }
        }
        node.removeAttribute('style');
      }
    }

    Object.values(seAttrs).forEach(([ att, val ]) => {
      node.setAttributeNS(NS.SE, att, val);
    });

    // for some elements that have a xlink:href, ensure the URI refers to a local element
    // (but not for links)
    const href = getHref(node);
    if (href &&
<<<<<<< HEAD
      ['filter', 'linearGradient', 'pattern',
        'radialGradient', 'textPath', 'use'].includes(node.nodeName) && href[0] !== '#') {
=======
      [ 'filter', 'linearGradient', 'pattern',
        'radialGradient', 'textPath', 'use' ].includes(node.nodeName) && href[0] !== '#') {
>>>>>>> 0aba0431
      // remove the attribute (but keep the element)
      setHref(node, '');
      node.removeAttributeNS(NS.XLINK, 'href');
    }

    // Safari crashes on a <use> without a xlink:href, so we just remove the node here
    if (node.nodeName === 'use' && !getHref(node)) {
      node.remove();
      return;
    }
    // if the element has attributes pointing to a non-local reference,
    // need to remove the attribute
    Object.values([ 'clip-path', 'fill', 'filter', 'marker-end', 'marker-mid', 'marker-start', 'mask', 'stroke' ], function (attr) {
      let val = node.getAttribute(attr);
      if (val) {
        val = getUrlFromAttr(val);
        // simply check for first character being a '#'
        if (val && val[0] !== '#') {
          node.setAttribute(attr, '');
          node.removeAttribute(attr);
        }
      }
    });

    // recurse to children
    i = node.childNodes.length;
    while (i--) { sanitizeSvg(node.childNodes.item(i)); }
  // else (element not supported), remove it
  } else {
    // remove all children from this node and insert them before this node
    // TODO: in the case of animation elements this will hardly ever be correct
    const children = [];
    while (node.hasChildNodes()) {
      children.push(parent.insertBefore(node.firstChild, node));
    }

    // remove this node from the document altogether
    node.remove();

    // call sanitizeSvg on each of those children
    let i = children.length;
    while (i--) { sanitizeSvg(children[i]); }
  }
};<|MERGE_RESOLUTION|>--- conflicted
+++ resolved
@@ -7,15 +7,9 @@
  * @copyright 2010 Alexis Deveria, 2010 Jeff Schiller
  */
 
-<<<<<<< HEAD
-import {getReverseNS, NS} from '../common/namespaces.js';
-import {isGecko} from '../common/browser.js';
-import {getHref, setHref, getUrlFromAttr} from './utilities.js';
-=======
 import { getReverseNS, NS } from '../common/namespaces.js';
 import { isGecko } from '../common/browser.js';
 import { getHref, setHref, getUrlFromAttr } from './utilities.js';
->>>>>>> 0aba0431
 
 const REVERSE_NS = getReverseNS();
 
@@ -34,38 +28,6 @@
   defs: [],
   style: [ 'type' ],
   desc: [],
-<<<<<<< HEAD
-  ellipse: ['class', 'clip-path', 'clip-rule', 'cx', 'cy', 'fill', 'fill-opacity', 'fill-rule', 'filter', 'id', 'mask', 'opacity', 'requiredFeatures', 'rx', 'ry', 'stroke', 'stroke-dasharray', 'stroke-dashoffset', 'stroke-linecap', 'stroke-linejoin', 'stroke-miterlimit', 'stroke-opacity', 'stroke-width', 'style', 'systemLanguage', 'transform'],
-  feBlend: ['in', 'in2'],
-  feComposite: ['operator', 'result', 'in2'],
-  feFlood: ['flood-color', 'in'],
-  feGaussianBlur: ['class', 'color-interpolation-filters', 'id', 'requiredFeatures', 'stdDeviation'],
-  feMerge: [],
-  feMergeNode: ['in'],
-  feMorphology: ['class', 'in', 'operator', 'radius'],
-  feOffset: ['dx', 'in', 'dy', 'result'],
-  filter: ['class', 'color-interpolation-filters', 'filterRes', 'filterUnits', 'height', 'id', 'primitiveUnits', 'requiredFeatures', 'width', 'x', 'xlink:href', 'y'],
-  foreignObject: ['class', 'font-size', 'height', 'id', 'opacity', 'requiredFeatures', 'style', 'transform', 'width', 'x', 'y'],
-  g: ['class', 'clip-path', 'clip-rule', 'id', 'display', 'fill', 'fill-opacity', 'fill-rule', 'filter', 'mask', 'opacity', 'requiredFeatures', 'stroke', 'stroke-dasharray', 'stroke-dashoffset', 'stroke-linecap', 'stroke-linejoin', 'stroke-miterlimit', 'stroke-opacity', 'stroke-width', 'style', 'systemLanguage', 'transform', 'font-family', 'font-size', 'font-style', 'font-weight', 'text-anchor'],
-  image: ['class', 'clip-path', 'clip-rule', 'filter', 'height', 'id', 'mask', 'opacity', 'requiredFeatures', 'style', 'systemLanguage', 'transform', 'width', 'x', 'xlink:href', 'xlink:title', 'y'],
-  line: ['class', 'clip-path', 'clip-rule', 'fill', 'fill-opacity', 'fill-rule', 'filter', 'id', 'marker-end', 'marker-mid', 'marker-start', 'mask', 'opacity', 'requiredFeatures', 'stroke', 'stroke-dasharray', 'stroke-dashoffset', 'stroke-linecap', 'stroke-linejoin', 'stroke-miterlimit', 'stroke-opacity', 'stroke-width', 'style', 'systemLanguage', 'transform', 'x1', 'x2', 'y1', 'y2'],
-  linearGradient: ['class', 'id', 'gradientTransform', 'gradientUnits', 'requiredFeatures', 'spreadMethod', 'systemLanguage', 'x1', 'x2', 'xlink:href', 'y1', 'y2'],
-  marker: ['id', 'class', 'markerHeight', 'markerUnits', 'markerWidth', 'orient', 'preserveAspectRatio', 'refX', 'refY', 'systemLanguage', 'viewBox'],
-  mask: ['class', 'height', 'id', 'maskContentUnits', 'maskUnits', 'width', 'x', 'y'],
-  metadata: ['class', 'id'],
-  path: ['class', 'clip-path', 'clip-rule', 'd', 'fill', 'fill-opacity', 'fill-rule', 'filter', 'id', 'marker-end', 'marker-mid', 'marker-start', 'mask', 'opacity', 'requiredFeatures', 'stroke', 'stroke-dasharray', 'stroke-dashoffset', 'stroke-linecap', 'stroke-linejoin', 'stroke-miterlimit', 'stroke-opacity', 'stroke-width', 'style', 'systemLanguage', 'transform'],
-  pattern: ['class', 'height', 'id', 'patternContentUnits', 'patternTransform', 'patternUnits', 'requiredFeatures', 'style', 'systemLanguage', 'viewBox', 'width', 'x', 'xlink:href', 'y'],
-  polygon: ['class', 'clip-path', 'clip-rule', 'id', 'fill', 'fill-opacity', 'fill-rule', 'filter', 'id', 'class', 'marker-end', 'marker-mid', 'marker-start', 'mask', 'opacity', 'points', 'requiredFeatures', 'stroke', 'stroke-dasharray', 'stroke-dashoffset', 'stroke-linecap', 'stroke-linejoin', 'stroke-miterlimit', 'stroke-opacity', 'stroke-width', 'style', 'systemLanguage', 'transform'],
-  polyline: ['class', 'clip-path', 'clip-rule', 'id', 'fill', 'fill-opacity', 'fill-rule', 'filter', 'marker-end', 'marker-mid', 'marker-start', 'mask', 'opacity', 'points', 'requiredFeatures', 'stroke', 'stroke-dasharray', 'stroke-dashoffset', 'stroke-linecap', 'stroke-linejoin', 'stroke-miterlimit', 'stroke-opacity', 'stroke-width', 'style', 'systemLanguage', 'transform'],
-  radialGradient: ['class', 'cx', 'cy', 'fx', 'fy', 'gradientTransform', 'gradientUnits', 'id', 'r', 'requiredFeatures', 'spreadMethod', 'systemLanguage', 'xlink:href'],
-  rect: ['class', 'clip-path', 'clip-rule', 'fill', 'fill-opacity', 'fill-rule', 'filter', 'height', 'id', 'mask', 'opacity', 'requiredFeatures', 'rx', 'ry', 'stroke', 'stroke-dasharray', 'stroke-dashoffset', 'stroke-linecap', 'stroke-linejoin', 'stroke-miterlimit', 'stroke-opacity', 'stroke-width', 'style', 'systemLanguage', 'transform', 'width', 'x', 'y'],
-  stop: ['class', 'id', 'offset', 'requiredFeatures', 'stop-color', 'stop-opacity', 'style', 'systemLanguage'],
-  svg: ['class', 'clip-path', 'clip-rule', 'filter', 'id', 'height', 'mask', 'preserveAspectRatio', 'requiredFeatures', 'style', 'systemLanguage', 'viewBox', 'width', 'x', 'xmlns', 'xmlns:se', 'xmlns:xlink', 'xmlns:oi', 'oi:animations', 'y'],
-  switch: ['class', 'id', 'requiredFeatures', 'systemLanguage'],
-  symbol: ['class', 'fill', 'fill-opacity', 'fill-rule', 'filter', 'font-family', 'font-size', 'font-style', 'font-weight', 'id', 'opacity', 'preserveAspectRatio', 'requiredFeatures', 'stroke', 'stroke-dasharray', 'stroke-dashoffset', 'stroke-linecap', 'stroke-linejoin', 'stroke-miterlimit', 'stroke-opacity', 'stroke-width', 'style', 'systemLanguage', 'transform', 'viewBox'],
-  text: ['class', 'clip-path', 'clip-rule', 'fill', 'fill-opacity', 'fill-rule', 'filter', 'font-family', 'font-size', 'font-style', 'font-weight', 'id', 'mask', 'opacity', 'requiredFeatures', 'stroke', 'stroke-dasharray', 'stroke-dashoffset', 'stroke-linecap', 'stroke-linejoin', 'stroke-miterlimit', 'stroke-opacity', 'stroke-width', 'style', 'systemLanguage', 'text-anchor', 'transform', 'x', 'xml:space', 'y'],
-  textPath: ['class', 'id', 'method', 'requiredFeatures', 'spacing', 'startOffset', 'style', 'systemLanguage', 'transform', 'xlink:href'],
-=======
   ellipse: [ 'class', 'clip-path', 'clip-rule', 'cx', 'cy', 'fill', 'fill-opacity', 'fill-rule', 'filter', 'id', 'mask', 'opacity', 'requiredFeatures', 'rx', 'ry', 'stroke', 'stroke-dasharray', 'stroke-dashoffset', 'stroke-linecap', 'stroke-linejoin', 'stroke-miterlimit', 'stroke-opacity', 'stroke-width', 'style', 'systemLanguage', 'transform' ],
   feBlend: [ 'in', 'in2' ],
   feComposite: [ 'operator', 'result', 'in2' ],
@@ -96,7 +58,6 @@
   symbol: [ 'class', 'fill', 'fill-opacity', 'fill-rule', 'filter', 'font-family', 'font-size', 'font-style', 'font-weight', 'id', 'opacity', 'preserveAspectRatio', 'requiredFeatures', 'stroke', 'stroke-dasharray', 'stroke-dashoffset', 'stroke-linecap', 'stroke-linejoin', 'stroke-miterlimit', 'stroke-opacity', 'stroke-width', 'style', 'systemLanguage', 'transform', 'viewBox' ],
   text: [ 'class', 'clip-path', 'clip-rule', 'fill', 'fill-opacity', 'fill-rule', 'filter', 'font-family', 'font-size', 'font-style', 'font-weight', 'id', 'mask', 'opacity', 'requiredFeatures', 'stroke', 'stroke-dasharray', 'stroke-dashoffset', 'stroke-linecap', 'stroke-linejoin', 'stroke-miterlimit', 'stroke-opacity', 'stroke-width', 'style', 'systemLanguage', 'text-anchor', 'transform', 'x', 'xml:space', 'y' ],
   textPath: [ 'class', 'id', 'method', 'requiredFeatures', 'spacing', 'startOffset', 'style', 'systemLanguage', 'transform', 'xlink:href' ],
->>>>>>> 0aba0431
   title: [],
   tspan: [ 'class', 'clip-path', 'clip-rule', 'dx', 'dy', 'fill', 'fill-opacity', 'fill-rule', 'filter', 'font-family', 'font-size', 'font-style', 'font-weight', 'id', 'mask', 'opacity', 'requiredFeatures', 'rotate', 'stroke', 'stroke-dasharray', 'stroke-dashoffset', 'stroke-linecap', 'stroke-linejoin', 'stroke-miterlimit', 'stroke-opacity', 'stroke-width', 'style', 'systemLanguage', 'text-anchor', 'textLength', 'transform', 'x', 'xml:space', 'y' ],
   use: [ 'class', 'clip-path', 'clip-rule', 'fill', 'fill-opacity', 'fill-rule', 'filter', 'height', 'id', 'mask', 'stroke', 'stroke-dasharray', 'stroke-dashoffset', 'stroke-linecap', 'stroke-linejoin', 'stroke-miterlimit', 'stroke-opacity', 'stroke-width', 'style', 'transform', 'width', 'x', 'xlink:href', 'y' ],
@@ -140,11 +101,7 @@
 const svgWhiteListNS_ = {};
 Object.entries(svgWhiteList_).forEach(function ([ elt, atts ]) {
   const attNS = {};
-<<<<<<< HEAD
-  Object.entries(atts).forEach(function ([_i, att]) {
-=======
   Object.entries(atts).forEach(function ([ _i, att ]) {
->>>>>>> 0aba0431
     if (att.includes(':')) {
       const v = att.split(':');
       attNS[v[1]] = NS[(v[0]).toUpperCase()];
@@ -253,13 +210,8 @@
     // (but not for links)
     const href = getHref(node);
     if (href &&
-<<<<<<< HEAD
-      ['filter', 'linearGradient', 'pattern',
-        'radialGradient', 'textPath', 'use'].includes(node.nodeName) && href[0] !== '#') {
-=======
       [ 'filter', 'linearGradient', 'pattern',
         'radialGradient', 'textPath', 'use' ].includes(node.nodeName) && href[0] !== '#') {
->>>>>>> 0aba0431
       // remove the attribute (but keep the element)
       setHref(node, '');
       node.removeAttributeNS(NS.XLINK, 'href');
