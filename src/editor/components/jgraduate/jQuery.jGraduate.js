--- conflicted
+++ resolved
@@ -1,10 +1,7 @@
-<<<<<<< HEAD
 /* eslint-disable no-loop-func */
 /* eslint-disable unicorn/prefer-node-remove */
 /* eslint-disable prefer-destructuring */
 /* eslint-disable no-unsanitized/property */
-=======
->>>>>>> 47c365bf
 /**
  * @file jGraduate 0.4
  *
@@ -91,94 +88,11 @@
   * @type {external:jQuery.jGraduate.Paint}
   * @see module:jGraduate.Options
   */
-<<<<<<< HEAD
   paint: new jGraduate.Paint(),
-=======
-  class Paint {
-    /**
-     * @param {module:jGraduate.jGraduatePaintOptions} [opt]
-    */
-    constructor (opt) {
-      const options = opt || {};
-      this.alpha = isNaN(options.alpha) ? 100 : options.alpha;
-      // copy paint object
-      if (options.copy) {
-        /**
-         * @name module:jGraduate~Paint#type
-         * @type {"none"|"solidColor"|"linearGradient"|"radialGradient"}
-         */
-        this.type = options.copy.type;
-        /**
-         * Represents opacity (0-100).
-         * @name module:jGraduate~Paint#alpha
-         * @type {Float}
-         */
-        this.alpha = options.copy.alpha;
-        /**
-         * Represents #RRGGBB hex of color.
-         * @name module:jGraduate~Paint#solidColor
-         * @type {string}
-         */
-        this.solidColor = null;
-        /**
-         * @name module:jGraduate~Paint#linearGradient
-         * @type {SVGLinearGradientElement}
-         */
-        this.linearGradient = null;
-        /**
-         * @name module:jGraduate~Paint#radialGradient
-         * @type {SVGRadialGradientElement}
-         */
-        this.radialGradient = null;
-
-        switch (this.type) {
-        case 'none':
-          break;
-        case 'solidColor':
-          this.solidColor = options.copy.solidColor;
-          break;
-        case 'linearGradient':
-          this.linearGradient = options.copy.linearGradient.cloneNode(true);
-          break;
-        case 'radialGradient':
-          this.radialGradient = options.copy.radialGradient.cloneNode(true);
-          break;
-        }
-      // create linear gradient paint
-      } else if (options.linearGradient) {
-        this.type = 'linearGradient';
-        this.solidColor = null;
-        this.radialGradient = null;
-        this.linearGradient = options.linearGradient.cloneNode(true);
-      // create linear gradient paint
-      } else if (options.radialGradient) {
-        this.type = 'radialGradient';
-        this.solidColor = null;
-        this.linearGradient = null;
-        this.radialGradient = options.radialGradient.cloneNode(true);
-      // create solid color paint
-      } else if (options.solidColor) {
-        this.type = 'solidColor';
-        this.solidColor = options.solidColor;
-      // create empty paint
-      } else {
-        this.type = 'none';
-        this.solidColor = null;
-        this.linearGradient = null;
-        this.radialGradient = null;
-      }
-    }
-  }
-
->>>>>>> 47c365bf
   /**
   * @namespace
   */
-<<<<<<< HEAD
   window: {
-=======
-  $.jGraduate = /** @lends external:jQuery.jGraduate */ {
->>>>>>> 47c365bf
     /**
     * @type {string}
     * @see module:jGraduate.Options
