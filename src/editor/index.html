<!DOCTYPE html>
<html>

<head>
  <meta charset="utf-8" />
  <meta http-equiv="X-UA-Compatible" content="IE=edge, chrome=1" />
  <meta name="viewport" content="width=device-width, initial-scale=1.0, maximum-scale=1.0, user-scalable=no" />
  <meta name="apple-mobile-web-app-capable" content="yes" />

  <!-- No-op until loaded dynamically (could make configurable) -->
  <link rel="shortcut icon" href="data:image/x-icon;," type="image/x-icon" />

  <!-- STYLESHEETS (others loaded dynamically) -->
  <style id="styleoverrides" media="screen"></style>
  <link href="./svgedit.css" rel="stylesheet" media="all">
  </link>

  <!-- SCRIPTS -->

  <!-- Lacking browser support -->
  <script type="module" src="./redirect-on-lacking-support.js"></script>

  <!-- If you do not wish to add extensions by URL, you can add calls
      within the following file to svgEditor.setConfig -->
  <script type="module" src="./index.js"></script>

  <title>SVG-edit</title>
</head>

<body>
  <div id="svg_editor" role="main">
    <div id="sidepanels">
      <div id="layerpanel">
        <h3 id="layersLabel">Layers</h3>
        <fieldset id="layerbuttons">
          <se-button id="layer_new" title="New Layer" size="small" src="./images/new.svg"></se-button>
          <se-button id="layer_delete" title="Delete Layer" size="small" src="./images/delete.svg"></se-button>
          <se-button id="layer_rename" title="Rename Layer" size="small" src="./images/text.svg"></se-button>
          <se-button id="layer_up" title="Move Layer Up" size="small" src="./images/go_up.svg"></se-button>
          <se-button id="layer_down" title="Move Layer Down" size="small" src="./images/go_down.svg"></se-button>
          <se-button id="layer_moreopts" title="More Options" size="small" src="./images/context_menu.svg">
          </se-button>
        </fieldset>
        <table id="layerlist">
          <tr class="layer">
            <td class="layervis"></td>
            <td class="layername">Layer 1</td>
          </tr>
        </table>
        <span id="selLayerLabel">Move elements to:</span>
        <select id="selLayerNames" title="Move selected elements to a different layer" disabled="disabled">
          <option selected="selected" value="layer1">Layer 1</option>
        </select>
      </div>
      <div id="sidepanel_handle" title="Drag left/right to resize side panel [X]">L a y e r s
      </div>
<<<<<<< HEAD
      <se-menu id="main_button" label="SVG-Edit" src="./images/logo.svg" alt="logo">
        <!-- File-like buttons: New, Save, Source -->
        <se-menu-item id="tool_clear" label="New Image" shortcut="N" src="./images/new.svg"></se-menu-item>
        <se-menu-item id="tool_open" label="Open SVG" src="./images/open.svg"></se-menu-item>
        <se-menu-item id="tool_import" label="Import Image" src="./images/importImg.svg"></se-menu-item>
        <se-menu-item id="tool_save" label="Save Image" shortcut="S" src="./images/saveImg.svg"></se-menu-item>
        <se-menu-item id="tool_imagelib" label="Image library"  src="./images/library.svg"></se-menu-item>
        <se-menu-item id="tool_export" label="Export" src="./images/export.svg"></se-menu-item>
        <se-menu-item id="tool_docprops" label="Document Properties" shortcut="D" src="./images/docprop.svg"></se-menu-item>
        <se-menu-item id="tool_editor_prefs" label="Editor Preferences" src="./images/editPref.svg"></se-menu-item>
        <se-menu-item id="tool_editor_homepage" label="SVG-Edit Home Page" src="./images/svg-edit-home.svg"></se-menu-item>
        <div style="width:50%;margin:auto;">
          <a href="https://www.netlify.com">
            <img style="height:25px;" src="./images/netlify-dark.svg"
              alt="Deploys by Netlify" />
          </a>
        </div>
      </se-menu>
      <div id="tools_top">
        <div id="editor_panel">
          <div class="tool_sep"></div>
          <se-button id="tool_source" title="Edit Source" shortcut="U" src="./images/source.svg"></se-button>
          <se-button id="tool_wireframe" title="Wireframe Mode" shortcut="F" src="./images/wireframe.svg"></se-button>
          <se-button id="view_grid" title="Show grid" src="./images/grid.svg"></se-button>
        </div> <!-- editor_panel -->
        <div id="history_panel">
          <div class="tool_sep"></div>
          <se-button id="tool_undo" title="Undo" shortcut="Z" src="./images/undo.svg" disabled></se-button>
          <se-button id="tool_redo" title="Redo" shortcut="Y" src="./images/redo.svg" disabled></se-button>
        </div> <!-- history_panel -->
        <!-- Buttons when a single element is selected -->
        <div id="selected_panel">
          <div class="toolset">
            <div class="tool_sep"></div>
            <se-button id="tool_clone" title="Duplicate Element" shortcut="D" src="./images/clone.svg"></se-button>
            <se-button id="tool_delete" title="Delete Element" shortcut="Backspace" src="./images/delete.svg">
            </se-button>
            <div class="tool_sep"></div>
            <se-button id="tool_move_top" title="Bring to Front" shortcut="Ctrl+Shift+]" src="./images/move_top.svg">
            </se-button>
            <se-button id="tool_move_bottom" title="Send to Back" shortcut="Ctrl+Shift+["
              src="./images/move_bottom.svg"></se-button>
            <se-button id="tool_topath" title="Convert to Path" src="./images/to_path.svg"></se-button>
            <se-button id="tool_reorient" title="Reorient path" src="./images/reorient.svg"></se-button>
            <se-button id="tool_make_link" title="Make (hyper)link" src="./images/globe_link.svg"></se-button>
            <div class="tool_sep"></div>
            <se-input id="elem_id" data-attr="id" size="10" label="id:" title="Identify the element"></se-input>
            <se-input id="elem_class" data-attr="class" size="10" label="class:" title="Element class"></se-input>
          </div>
          <se-spin-input size="3" id="angle" min=-181 max=181 step=5 src="./images/angle.svg"
            title="Change rotation angle"></se-spin-input>
          <se-spin-input size="2" id="blur" min=-1 max=101 step=5 src="./images/blur.svg"
            title="Change gaussian blur value"></se-spin-input>
          <se-list id="tool_position" title="Align Element to Page" label="">
            <se-list-item id="tool_posleft" value="l">
              <img title="align left" src="./images/align_left.svg" height="22px">
            </se-list-item>
            <se-list-item id="tool_poscenter" value="c">
              <img title="align center" src="./images/align_center.svg" height="22px">
            </se-list-item>
            <se-list-item id="tool_posright" value="r">
              <img title="align right" src="./images/align_right.svg" height="22px">
            </se-list-item>
            <se-list-item id="tool_postop" value="t">
              <img title="align top" src="./images/align_top.svg" height="22px">
            </se-list-item>
            <se-list-item id="tool_posmiddle" value="m">
              <img title="align middle" src="./images/align_middle.svg" height="22px">
            </se-list-item>
            <se-list-item id="tool_posbottom" value="b">
              <img title="align bottom" src="./images/align_bottom.svg" height="22px">
            </se-list-item> 
          </se-list>
          <div id="xy_panel" class="toolset">
            <se-spin-input id="selected_x" data-attr="x" size="4" type="text" label="x:" title="Change X coordinate">
            </se-spin-input>
            <se-spin-input id="selected_y" data-attr="y" size="4" type="text" label="y:" title="Change Y coordinate">
            </se-spin-input>
          </div>
        </div> <!-- selected_panel -->
        <!-- Buttons when multiple elements are selected -->
        <div id="multiselected_panel">
          <div class="tool_sep"></div>
          <se-button id="tool_clone_multi" title="Clone Elements" shortcut="C" src="./images/clone.svg"></se-button>
          <se-button id="tool_delete_multi" title="Delete Selected Elements" shortcut="Delete/Backspace"
            src="./images/delete.svg"></se-button>
=======
    </div>
    <se-menu id="main_button" label="SVG-Edit" src="./images/logo.svg" alt="logo">
      <!-- File-like buttons: New, Save, Source -->
      <se-menu-item id="tool_clear" label="New Image" shortcut="N" src="./images/new.svg"></se-menu-item>
      <se-menu-item id="tool_open" label="Open SVG" src="./images/open.svg"></se-menu-item>
      <se-menu-item id="tool_save" label="Save Image" shortcut="S" src="./images/saveImg.svg"></se-menu-item>
      <se-menu-item id="tool_import" label="Import Image" src="./images/importImg.svg"></se-menu-item>
      <se-menu-item id="tool_export" label="Export" src="./images/export.svg"></se-menu-item>
      <se-menu-item id="tool_imagelib" label="Image library" src="./images/library.svg"></se-menu-item>
      <se-menu-item id="tool_docprops" label="Document Properties" shortcut="D" src="./images/docprop.svg">
      </se-menu-item>
      <se-menu-item id="tool_editor_prefs" label="Editor Preferences" src="./images/editPref.svg"></se-menu-item>
      <se-menu-item id="tool_editor_homepage" label="SVG-Edit Home Page" src="./images/logo.svg">
      </se-menu-item>
    </se-menu>
    <div id="tools_top">
      <div id="editor_panel">
        <div class="tool_sep"></div>
        <se-button id="tool_source" title="Edit Source" shortcut="U" src="./images/source.svg"></se-button>
        <se-button id="tool_wireframe" title="Wireframe Mode" shortcut="F" src="./images/wireframe.svg"></se-button>
        <se-button id="view_grid" title="Show grid" src="./images/grid.svg"></se-button>
      </div> <!-- editor_panel -->
      <div id="history_panel">
        <div class="tool_sep"></div>
        <se-button id="tool_undo" title="Undo" shortcut="Z" src="./images/undo.svg" disabled></se-button>
        <se-button id="tool_redo" title="Redo" shortcut="Y" src="./images/redo.svg" disabled></se-button>
      </div> <!-- history_panel -->
      <!-- Buttons when a single element is selected -->
      <div id="selected_panel">
        <div class="toolset">
>>>>>>> ae91ed7b
          <div class="tool_sep"></div>
          <se-button id="tool_clone" title="Duplicate Element" shortcut="D" src="./images/clone.svg"></se-button>
          <se-button id="tool_delete" title="Delete Element" shortcut="Backspace" src="./images/delete.svg">
          </se-button>
          <div class="tool_sep"></div>
<<<<<<< HEAD
        </div> <!-- multiselected_panel -->
        <div id="rect_panel">
          <div class="toolset">
            <se-spin-input id="rect_width" data-attr="width" size="4" src="./images/width.svg"
              title="Change rectangle width"></se-spin-input>
            <se-spin-input id="rect_height" data-attr="height" size="4" src="./images/height.svg"
              title="Change rectangle height"></se-spin-input>
          </div>
          <se-spin-input id="rect_rx" min=-0.1 max=1000.1 step=1.0 size="3" title="Change Rectangle Corner Radius"
            data-attr="Corner Radius" src="./images/c_radius.svg"></se-spin-input>
        </div> <!-- rect_panel -->
        <div id="image_panel">
          <div class="toolset">
            <se-spin-input id="image_width" data-attr="width" size="4" type="text" src="./images/width.svg"
              title="Change image width"></se-spin-input>
            <se-spin-input id="image_height" data-attr="height" size="4" type="text" src="./images/height.svg"
              title="Change image height"></se-spin-input>
          </div>
          <div class="toolset">
            <label id="tool_image_url">url:
              <input id="image_url" type="text" title="Change URL" size="35" />
            </label>
            <label id="tool_change_image">
              <button id="change_image_url" style="display: none;">Change Image</button>
              <span id="url_notice"
                title="NOTE: This image cannot be embedded. It will depend on this path to be displayed"></span>
            </label>
          </div>
        </div> <!-- image_panel -->
        <div id="circle_panel">
          <div class="toolset">
            <se-spin-input id="circle_cx" data-attr="cx" size="4" label="cx:"></se-spin-input>
            <se-spin-input id="circle_cy" data-attr="cy" size="4" label="cy:"></se-spin-input>
          </div>
          <div class="toolset">
            <se-spin-input id="circle_r" data-attr="r" size="4" label="r:"></se-spin-input>
          </div>
        </div> <!-- circle_panel -->
        <div id="ellipse_panel">
          <div class="toolset">
            <se-spin-input id="ellipse_cx" data-attr="cx" size="4" title="Change ellipse's cx coordinate" label="cx:">
            </se-spin-input>
            <se-spin-input id="ellipse_cy" data-attr="cy" size="4" title="Change ellipse's cy coordinate" label="cy:">
            </se-spin-input>
          </div>
          <div class="toolset">
            <se-spin-input id="ellipse_rx" data-attr="rx" size="4" title="Change ellipse's x radius" label="rx:"></se-spin-input>
            <se-spin-input id="ellipse_ry" data-attr="ry" size="4" title="Change ellipse's y radius" label="ry:"></se-spin-input>
          </div>
        </div> <!-- ellipse_panel -->
        <div id="line_panel">
          <div class="toolset">
            <se-spin-input id="line_x1" data-attr="x1" size="4" title="Change line's starting x coordinate" label="x1:">
            </se-spin-input>
            <se-spin-input id="line_y1" data-attr="y1" size="4" title="Change line's starting y coordinate" label="y1:">
            </se-spin-input>
            <se-spin-input id="line_x2" data-attr="x2" size="4" title="Change line's ending x coordinate" label="x2:">
            </se-spin-input>
            <se-spin-input id="line_y2" data-attr="y2" size="4" title="Change line's ending y coordinate" label="y2:">
            </se-spin-input>
          </div>
        </div> <!-- line_panel -->
        <div id="text_panel">
          <div class="toolset">
            <se-button id="tool_bold" title="Bold Text [B]" src="./images/bold.svg" shortcut="B"></se-button>
            <se-button id="tool_italic" title="Italic Text [I]" src="./images/italic.svg" shortcut="I"></se-button>
            <se-button id="tool_text_anchor_start" title="Align the text from start" src="./images/anchor_start.svg"></se-button>
            <se-button id="tool_text_anchor_middle" title="Align the text from middle" src="./images/anchor_middle.svg"></se-button>
            <se-button id="tool_text_anchor_end" title="Align the text from end" src="./images/anchor_end.svg"></se-button>
          </div>
          <se-list id="tool_font_family" label="Font:">
            <se-list-item value="Sans-serif"> <div style="font-family:serif">Sans-serif</div></se-list-item>
            <se-list-item value="Serif"> <div style="font-family:serif">Serif</div></se-list-item>
            <se-list-item value="Cursive"> <div style="font-family:serif">Cursive</div></se-list-item>
            <se-list-item value="Fantasy"> <div style="font-family:serif">Fantasy</div></se-list-item>
            <se-list-item value="Monospace"> <div style="font-family:serif">Monospace</div></se-list-item>
            <se-list-item value="Courier"> <div style="font-family:serif">Courier</div></se-list-item>
            <se-list-item value="Helvetica"> <div style="font-family:serif">Helvetica</div></se-list-item>
            <se-list-item value="Times"> <div style="font-family:serif">Times</div></se-list-item> 
          </se-list>
          <se-spin-input size="2" id="font_size" min=0.99 max=1000.1 step=1.0 title="Change Font Size"
            src="./images/fontsize.svg"></se-spin-input>
          <!-- Not visible, but still used -->
          <input id="text" type="text" size="35" />
        </div> <!-- text_panel -->
        <!-- formerly gsvg_panel -->
        <div id="container_panel">
=======
          <se-button id="tool_move_top" title="Bring to Front" shortcut="Ctrl+Shift+]" src="./images/move_top.svg">
          </se-button>
          <se-button id="tool_move_bottom" title="Send to Back" shortcut="Ctrl+Shift+[" src="./images/move_bottom.svg">
          </se-button>
          <se-button id="tool_topath" title="Convert to Path" src="./images/to_path.svg"></se-button>
          <se-button id="tool_reorient" title="Reorient path" src="./images/reorient.svg"></se-button>
          <se-button id="tool_make_link" title="Make (hyper)link" src="./images/globe_link.svg"></se-button>
>>>>>>> ae91ed7b
          <div class="tool_sep"></div>
          <se-input id="elem_id" data-attr="id" size="10" label="id" title="Identify the element"></se-input>
          <se-input id="elem_class" data-attr="class" size="10" label="class" title="Element class"></se-input>
        </div>
        <se-spin-input size="3" id="angle" min=-180 max=180 step=5 src="./images/angle.svg"
          title="Change rotation angle"></se-spin-input>
        <se-spin-input size="2" id="blur" min=0 max=100 step=5 src="./images/blur.svg"
          title="Change gaussian blur value"></se-spin-input>
        <se-list id="tool_position" title="Align Element to Page" label="">
          <se-list-item id="tool_posleft" value="l">
            <img title="align left" src="./images/align_left.svg" height="22px">
          </se-list-item>
          <se-list-item id="tool_poscenter" value="c">
            <img title="align center" src="./images/align_center.svg" height="22px">
          </se-list-item>
          <se-list-item id="tool_posright" value="r">
            <img title="align right" src="./images/align_right.svg" height="22px">
          </se-list-item>
          <se-list-item id="tool_postop" value="t">
            <img title="align top" src="./images/align_top.svg" height="22px">
          </se-list-item>
          <se-list-item id="tool_posmiddle" value="m">
            <img title="align middle" src="./images/align_middle.svg" height="22px">
          </se-list-item>
          <se-list-item id="tool_posbottom" value="b">
            <img title="align bottom" src="./images/align_bottom.svg" height="22px">
          </se-list-item>
        </se-list>
        <div id="xy_panel" class="toolset">
          <se-spin-input id="selected_x" data-attr="x" size="4" type="text" label="x" title="Change X coordinate">
          </se-spin-input>
          <se-spin-input id="selected_y" data-attr="y" size="4" type="text" label="y" title="Change Y coordinate">
          </se-spin-input>
        </div>
      </div> <!-- selected_panel -->
      <!-- Buttons when multiple elements are selected -->
      <div id="multiselected_panel">
        <div class="tool_sep"></div>
        <se-button id="tool_clone_multi" title="Clone Elements" shortcut="C" src="./images/clone.svg"></se-button>
        <se-button id="tool_delete_multi" title="Delete Selected Elements" shortcut="Delete/Backspace"
          src="./images/delete.svg"></se-button>
        <div class="tool_sep"></div>
        <se-button id="tool_group_elements" title="Group Elements" shortcut="G" src="./images/group_elements.svg">
        </se-button>
        <se-button id="tool_make_link_multi" title="Make (hyper)link" src="./images/globe_link.svg"></se-button>
        <se-button id="tool_align_left" title="Align Left" src="./images/align_left.svg"></se-button>
        <se-button id="tool_align_center" title="Align Center" src="./images/align_center.svg"></se-button>
        <se-button id="tool_align_right" title="Align Right" src="./images/align_right.svg"></se-button>
        <se-button id="tool_align_top" title="Align Top" src="./images/align_top.svg"></se-button>
        <se-button id="tool_align_middle" title="Align Middle" src="./images/align_middle.svg"></se-button>
        <se-button id="tool_align_bottom" title="Align Bottom" src="./images/align_bottom.svg"></se-button>
        <se-list id="tool_align_relative" label="relative to:">
          <se-list-item id="selected_objects" value="selected">selected objects</se-list-item>
          <se-list-item id="largest_object" value="largest">largest object</se-list-item>
          <se-list-item id="smallest_object" value="smallest">smallest object</se-list-item>
          <se-list-item id="page" value="page">page</se-list-item>
        </se-list>
        <div class="tool_sep"></div>
      </div> <!-- multiselected_panel -->
      <div id="rect_panel">
        <div class="toolset">
          <se-spin-input id="rect_width" data-attr="width" size="4" label="w"
            title="Change rectangle width"></se-spin-input>
          <se-spin-input id="rect_height" data-attr="height" size="4" label="h"
            title="Change rectangle height"></se-spin-input>
        </div>
        <se-spin-input id="rect_rx" min=0 max=1000 step=1 size="3" title="Change Rectangle Corner Radius"
          data-attr="Corner Radius" src="./images/c_radius.svg"></se-spin-input>
      </div> <!-- rect_panel -->
      <div id="image_panel">
        <div class="toolset">
          <se-spin-input id="image_width" data-attr="width" size="4" type="text" label="w"
            title="Change image width"></se-spin-input>
          <se-spin-input id="image_height" data-attr="height" size="4" type="text" label="h"
            title="Change image height"></se-spin-input>
        </div>
        <div class="toolset">
          <label id="tool_image_url">url:
            <input id="image_url" type="text" title="Change URL" size="35" />
          </label>
          <label id="tool_change_image">
            <button id="change_image_url" style="display: none;">Change Image</button>
            <span id="url_notice"
              title="NOTE: This image cannot be embedded. It will depend on this path to be displayed"></span>
          </label>
        </div>
      </div> <!-- image_panel -->
      <div id="circle_panel">
        <div class="toolset">
          <se-spin-input id="circle_cx" data-attr="cx" size="4" label="cx"></se-spin-input>
          <se-spin-input id="circle_cy" data-attr="cy" size="4" label="cy"></se-spin-input>
        </div>
        <div class="toolset">
          <se-spin-input id="circle_r" data-attr="r" size="4" label="r"></se-spin-input>
        </div>
      </div> <!-- circle_panel -->
      <div id="ellipse_panel">
        <div class="toolset">
          <se-spin-input id="ellipse_cx" data-attr="cx" size="4" title="Change ellipse's cx coordinate" label="cx">
          </se-spin-input>
          <se-spin-input id="ellipse_cy" data-attr="cy" size="4" title="Change ellipse's cy coordinate" label="cy">
          </se-spin-input>
        </div>
        <div class="toolset">
          <se-spin-input id="ellipse_rx" data-attr="rx" size="4" title="Change ellipse's x radius" label="rx">
          </se-spin-input>
          <se-spin-input id="ellipse_ry" data-attr="ry" size="4" title="Change ellipse's y radius" label="ry">
          </se-spin-input>
        </div>
      </div> <!-- ellipse_panel -->
      <div id="line_panel">
        <div class="toolset">
          <se-spin-input id="line_x1" data-attr="x1" size="4" title="Change line's starting x coordinate" label="x1">
          </se-spin-input>
          <se-spin-input id="line_y1" data-attr="y1" size="4" title="Change line's starting y coordinate" label="y1">
          </se-spin-input>
          <se-spin-input id="line_x2" data-attr="x2" size="4" title="Change line's ending x coordinate" label="x2">
          </se-spin-input>
          <se-spin-input id="line_y2" data-attr="y2" size="4" title="Change line's ending y coordinate" label="y2">
          </se-spin-input>
        </div>
      </div> <!-- line_panel -->
      <div id="text_panel">
        <div class="toolset">
          <se-button id="tool_bold" title="Bold Text [B]" src="./images/bold.svg" shortcut="B"></se-button>
          <se-button id="tool_italic" title="Italic Text [I]" src="./images/italic.svg" shortcut="I"></se-button>
          <se-button id="tool_text_anchor_start" title="Align the text from start" src="./images/anchor_start.svg">
          </se-button>
          <se-button id="tool_text_anchor_middle" title="Align the text from middle" src="./images/anchor_middle.svg">
          </se-button>
          <se-button id="tool_text_anchor_end" title="Align the text from end" src="./images/anchor_end.svg">
          </se-button>
        </div>
        <se-list id="tool_font_family" label="Font:">
          <se-list-item value="Serif" style="font-family:serif;"> Serif</se-list-item>
          <se-list-item value="Sans-serif" style="font-family:sans-serif;"> Sans-serif</se-list-item>
          <se-list-item value="Cursive" style="font-family:cursive;"> Cursive</se-list-item>
          <se-list-item value="Fantasy" style="font-family:fantasy;"> Fantasy</se-list-item>
          <se-list-item value="Monospace" style="font-family:monospace;"> Monospace</se-list-item>
          <se-list-item value="Courier" style="font-family:courier;"> Courier</se-list-item>
          <se-list-item value="Helvetica" style="font-family:helvetica;">Helvetica</se-list-item>
          <se-list-item value="Times" style="font-family:times;">Times</se-list-item>
        </se-list>
        <se-spin-input size="2" id="font_size" min=1 max=1000 step=1 title="Change Font Size"
          src="./images/fontsize.svg"></se-spin-input>
        <!-- Not visible, but still used -->
        <input id="text" type="text" size="35" />
      </div> <!-- text_panel -->
      <!-- formerly gsvg_panel -->
      <div id="container_panel">
        <div class="tool_sep"></div>
        <!-- Add viewBox field here? -->
        <label id="group_title" title="Group identification label">
          <span>label</span>
          <input id="g_title" data-attr="title" size="10" type="text" />
        </label>
      </div> <!-- container_panel -->
      <div id="use_panel">
        <div class="push_button" id="tool_unlink_use" title="Break link to reference element (make unique)"></div>
      </div> <!-- use_panel -->
      <div id="g_panel">
        <div class="push_button" id="tool_ungroup" title="Ungroup Elements [G]"></div>
      </div> <!-- g_panel -->
      <!-- For anchor elements -->
      <div id="a_panel">
        <label id="tool_link_url" title="Set link URL (leave empty to remove)">
          <span id="linkLabel" class="icon_label"></span>
          <input id="link_url" type="text" size="35" />
        </label>
      </div> <!-- a_panel -->
      <div id="path_node_panel">
        <div class="tool_sep"></div>
        <se-button id="tool_node_link" title="Link Control Points" src="./images/tool_node_link.svg" pressed>
        </se-button>
        <div class="tool_sep"></div>
        <se-spin-input id="path_node_x" data-attr="x" size="4" title="Change node's x coordinate" label="x:">
        </se-spin-input>
        <se-spin-input id="path_node_y" data-attr="y" size="4" title="Change node's y coordinate" label="y:">
        </se-spin-input>
        <select id="seg_type" title="Change Segment type">
          <option id="straight_segments" selected="selected" value="4">Straight</option>
          <option id="curve_segments" value="6">Curve</option>
        </select>
        <se-button id="tool_node_clone" title="Clone Node" src="./images/tool_node_clone.svg"></se-button>
        <se-button id="tool_node_delete" title="Delete Node" src="./images/tool_node_delete.svg"></se-button>
        <se-button id="tool_openclose_path" title="Open/close sub-path" src="./images/tool_openclose_path.svg">
        </se-button>
        <se-button id="tool_add_subpath" title="Add sub-path" src="./images/tool_add_subpath.svg"></se-button>
      </div> <!-- path_node_panel -->
      <div id="cur_context_panel"></div>
    </div> <!-- tools_top -->
    <div id="tools_left">
      <se-button id="tool_select" title="Select Tool" src="./images/select.svg"></se-button>
      <se-button id="tool_zoom" title="Zoom Tool" src="./images/zoom.svg" shortcut="Z"></se-button>
        <se-button id="ext-panning" title="Panning" src="./images/panning.svg"></se-button>
        <se-button id="tool_fhpath" title="Pencil Tool" src="./images/pencil.svg" shortcut="Q"></se-button>
        <se-button id="tool_line" title="Line Tool" src="./images/pen.svg" shortcut="L"></se-button>
        <se-button id="tool_path" title="Path Tool" src="./images/path.svg" shortcut="P"></se-button>
        <se-flyingbutton id="tools_rect" title="Square/Rect Tool">
        <se-button id="tool_rect" title="Rectangle" src="./images/rect.svg" shortcut="R"></se-button>
        <se-button id="tool_square" title="Square" src="./images/square.svg"></se-button>
        <se-button id="tool_fhrect" title="Free-Hand Rectangle" src="./images/fh_rect.svg"></se-button>
      </se-flyingbutton>
      <se-flyingbutton id="tools_ellipse" title="Ellipse/Circle Tool">
        <se-button id="tool_ellipse" title="Rectangle" src="./images/ellipse.svg" shortcut="E"></se-button>
        <se-button id="tool_circle" title="Square" src="./images/circle.svg"></se-button>
        <se-button id="tool_fhellipse" title="Free-Hand Rectangle" src="./images/fh_ellipse.svg"></se-button>
      </se-flyingbutton>
      <se-flyingbutton id="tools_polygon" title="Polygone/Star Tool">
        <se-button id="tool_polygon" title="Polygon Tool" src="./images/polygon.svg"></se-button>
        <se-button id="tool_star" title="Star Tool" src="./images/star.svg"></se-button>
      </se-flyingbutton>
      <se-button id="mode_connect" title="Connect two objects" src="./images/conn.svg"></se-button>
      <se-button id="tool_text" title="Text Tool" src="./images/text.svg" shortcut="T"></se-button>
      <se-button id="tool_image" title="Image Tool" src="./images/image.svg"></se-button>
      <se-button id="tool_eyedropper" title="Eye Dropper Tool" src="./images/eye_dropper.svg" shortcut="I"></se-button>
      <se-explorerbutton id="tool_shapelib" title="Shape library" lib="./extensions/ext-shapes/shapelib/"
                           src="./images/shapelib.svg"></se-explorerbutton>
      </div> <!-- tools_left -->
      <div id="tools_bottom">
        <!-- Zoom buttons -->
        <se-zoom id="zoom" src="./images/zoom.svg" title="Change zoom level" inputsize="40px">
          <div value="1000">1000</div>
          <div value="400">400</div>
          <div value="200">200</div>
          <div value="100">100</div>
          <div value="50">50</div>
          <div value="25">25</div>
          <div value="canvas">Fit to canvas</div>
          <div value="selection">Fit to selection</div>
          <div value="layer">Fit to layer content</div>
          <div value="content">Fit to all content</div>
        </se-zoom>
        <se-colorpicker id="fill_color" src="./images/fill.svg" title="Change fill color" type="fill"></se-colorpicker>
        <se-colorpicker id="stroke_color" src="./images/stroke.svg" title="Change stroke color" type="stroke"></se-colorpicker>
<<<<<<< HEAD
        <se-spin-input id="stroke_width" min=-0.1 max=99.1 step=1.0 title="Change stroke width" label=""></se-spin-input>
        <se-list id="stroke_style" title="Change stroke dash style" label="">
=======
        <se-spin-input id="stroke_width" min=0 max=99 step=1 title="Change stroke width" label=""></se-spin-input>
        <se-list id="stroke_style" title="Change stroke dash style" label="" width="22px" height="24px">
>>>>>>> ae91ed7b
            <se-list-item value="none">&#8212;</se-list-item>
            <se-list-item value="2,2">...</se-list-item>
            <se-list-item value="5,5">- -</se-list-item>
            <se-list-item value="5,2,2,2">- .</se-list-item>
            <se-list-item value="5,2,2,2,2,2">- ..</se-list-item>
        </se-list>
        <se-list id="stroke_linejoin" title="Linejoin: Miter" label="" width="22px" height="24px">
          <se-list-item id="linejoin_miter" value="miter"><img title="Linejoin: Miter" src="./images/linejoin_miter.svg" height="22px"></img></se-list-item>
          <se-list-item id="linejoin_round" value="round"><img title="Linejoin: Round" src="./images/linejoin_round.svg" height="22px"></img></se-list-item>
          <se-list-item id="linejoin_bevel" value="bevel"><img title="Linejoin: Bevel" src="./images/linejoin_bevel.svg" height="22px"></img></se-list-item>
        </se-list>
        <se-list id="stroke_linecap" title="Linecap: Butt" label="" width="22px" height="24px">
          <se-list-item id="linecap_butt" value="butt"><img title="Linecap: Butt" src="./images/linecap_butt.svg" height="22px"></img></se-list-item>
          <se-list-item id="linecap_square" value="square"><img title="Linecap: Square" src="./images/linecap_square.svg" height="22px"></img></se-list-item>
          <se-list-item id="linecap_round" value="round"><img title="Linecap: Round" src="./images/linecap_round.svg" height="22px"></img></se-list-item>
        </se-list>
        <se-spin-input size="3" id="opacity" min=-1 max=101 step=5 title="Change selected item opacity" src="./images/opacity.svg"></se-spin-input>
        <se-palette id="palette"></se-palette>
      </div> <!-- tools_bottom -->

  </div>
</body>

</html><|MERGE_RESOLUTION|>--- conflicted
+++ resolved
@@ -54,94 +54,6 @@
       </div>
       <div id="sidepanel_handle" title="Drag left/right to resize side panel [X]">L a y e r s
       </div>
-<<<<<<< HEAD
-      <se-menu id="main_button" label="SVG-Edit" src="./images/logo.svg" alt="logo">
-        <!-- File-like buttons: New, Save, Source -->
-        <se-menu-item id="tool_clear" label="New Image" shortcut="N" src="./images/new.svg"></se-menu-item>
-        <se-menu-item id="tool_open" label="Open SVG" src="./images/open.svg"></se-menu-item>
-        <se-menu-item id="tool_import" label="Import Image" src="./images/importImg.svg"></se-menu-item>
-        <se-menu-item id="tool_save" label="Save Image" shortcut="S" src="./images/saveImg.svg"></se-menu-item>
-        <se-menu-item id="tool_imagelib" label="Image library"  src="./images/library.svg"></se-menu-item>
-        <se-menu-item id="tool_export" label="Export" src="./images/export.svg"></se-menu-item>
-        <se-menu-item id="tool_docprops" label="Document Properties" shortcut="D" src="./images/docprop.svg"></se-menu-item>
-        <se-menu-item id="tool_editor_prefs" label="Editor Preferences" src="./images/editPref.svg"></se-menu-item>
-        <se-menu-item id="tool_editor_homepage" label="SVG-Edit Home Page" src="./images/svg-edit-home.svg"></se-menu-item>
-        <div style="width:50%;margin:auto;">
-          <a href="https://www.netlify.com">
-            <img style="height:25px;" src="./images/netlify-dark.svg"
-              alt="Deploys by Netlify" />
-          </a>
-        </div>
-      </se-menu>
-      <div id="tools_top">
-        <div id="editor_panel">
-          <div class="tool_sep"></div>
-          <se-button id="tool_source" title="Edit Source" shortcut="U" src="./images/source.svg"></se-button>
-          <se-button id="tool_wireframe" title="Wireframe Mode" shortcut="F" src="./images/wireframe.svg"></se-button>
-          <se-button id="view_grid" title="Show grid" src="./images/grid.svg"></se-button>
-        </div> <!-- editor_panel -->
-        <div id="history_panel">
-          <div class="tool_sep"></div>
-          <se-button id="tool_undo" title="Undo" shortcut="Z" src="./images/undo.svg" disabled></se-button>
-          <se-button id="tool_redo" title="Redo" shortcut="Y" src="./images/redo.svg" disabled></se-button>
-        </div> <!-- history_panel -->
-        <!-- Buttons when a single element is selected -->
-        <div id="selected_panel">
-          <div class="toolset">
-            <div class="tool_sep"></div>
-            <se-button id="tool_clone" title="Duplicate Element" shortcut="D" src="./images/clone.svg"></se-button>
-            <se-button id="tool_delete" title="Delete Element" shortcut="Backspace" src="./images/delete.svg">
-            </se-button>
-            <div class="tool_sep"></div>
-            <se-button id="tool_move_top" title="Bring to Front" shortcut="Ctrl+Shift+]" src="./images/move_top.svg">
-            </se-button>
-            <se-button id="tool_move_bottom" title="Send to Back" shortcut="Ctrl+Shift+["
-              src="./images/move_bottom.svg"></se-button>
-            <se-button id="tool_topath" title="Convert to Path" src="./images/to_path.svg"></se-button>
-            <se-button id="tool_reorient" title="Reorient path" src="./images/reorient.svg"></se-button>
-            <se-button id="tool_make_link" title="Make (hyper)link" src="./images/globe_link.svg"></se-button>
-            <div class="tool_sep"></div>
-            <se-input id="elem_id" data-attr="id" size="10" label="id:" title="Identify the element"></se-input>
-            <se-input id="elem_class" data-attr="class" size="10" label="class:" title="Element class"></se-input>
-          </div>
-          <se-spin-input size="3" id="angle" min=-181 max=181 step=5 src="./images/angle.svg"
-            title="Change rotation angle"></se-spin-input>
-          <se-spin-input size="2" id="blur" min=-1 max=101 step=5 src="./images/blur.svg"
-            title="Change gaussian blur value"></se-spin-input>
-          <se-list id="tool_position" title="Align Element to Page" label="">
-            <se-list-item id="tool_posleft" value="l">
-              <img title="align left" src="./images/align_left.svg" height="22px">
-            </se-list-item>
-            <se-list-item id="tool_poscenter" value="c">
-              <img title="align center" src="./images/align_center.svg" height="22px">
-            </se-list-item>
-            <se-list-item id="tool_posright" value="r">
-              <img title="align right" src="./images/align_right.svg" height="22px">
-            </se-list-item>
-            <se-list-item id="tool_postop" value="t">
-              <img title="align top" src="./images/align_top.svg" height="22px">
-            </se-list-item>
-            <se-list-item id="tool_posmiddle" value="m">
-              <img title="align middle" src="./images/align_middle.svg" height="22px">
-            </se-list-item>
-            <se-list-item id="tool_posbottom" value="b">
-              <img title="align bottom" src="./images/align_bottom.svg" height="22px">
-            </se-list-item> 
-          </se-list>
-          <div id="xy_panel" class="toolset">
-            <se-spin-input id="selected_x" data-attr="x" size="4" type="text" label="x:" title="Change X coordinate">
-            </se-spin-input>
-            <se-spin-input id="selected_y" data-attr="y" size="4" type="text" label="y:" title="Change Y coordinate">
-            </se-spin-input>
-          </div>
-        </div> <!-- selected_panel -->
-        <!-- Buttons when multiple elements are selected -->
-        <div id="multiselected_panel">
-          <div class="tool_sep"></div>
-          <se-button id="tool_clone_multi" title="Clone Elements" shortcut="C" src="./images/clone.svg"></se-button>
-          <se-button id="tool_delete_multi" title="Delete Selected Elements" shortcut="Delete/Backspace"
-            src="./images/delete.svg"></se-button>
-=======
     </div>
     <se-menu id="main_button" label="SVG-Edit" src="./images/logo.svg" alt="logo">
       <!-- File-like buttons: New, Save, Source -->
@@ -172,101 +84,11 @@
       <!-- Buttons when a single element is selected -->
       <div id="selected_panel">
         <div class="toolset">
->>>>>>> ae91ed7b
           <div class="tool_sep"></div>
           <se-button id="tool_clone" title="Duplicate Element" shortcut="D" src="./images/clone.svg"></se-button>
           <se-button id="tool_delete" title="Delete Element" shortcut="Backspace" src="./images/delete.svg">
           </se-button>
           <div class="tool_sep"></div>
-<<<<<<< HEAD
-        </div> <!-- multiselected_panel -->
-        <div id="rect_panel">
-          <div class="toolset">
-            <se-spin-input id="rect_width" data-attr="width" size="4" src="./images/width.svg"
-              title="Change rectangle width"></se-spin-input>
-            <se-spin-input id="rect_height" data-attr="height" size="4" src="./images/height.svg"
-              title="Change rectangle height"></se-spin-input>
-          </div>
-          <se-spin-input id="rect_rx" min=-0.1 max=1000.1 step=1.0 size="3" title="Change Rectangle Corner Radius"
-            data-attr="Corner Radius" src="./images/c_radius.svg"></se-spin-input>
-        </div> <!-- rect_panel -->
-        <div id="image_panel">
-          <div class="toolset">
-            <se-spin-input id="image_width" data-attr="width" size="4" type="text" src="./images/width.svg"
-              title="Change image width"></se-spin-input>
-            <se-spin-input id="image_height" data-attr="height" size="4" type="text" src="./images/height.svg"
-              title="Change image height"></se-spin-input>
-          </div>
-          <div class="toolset">
-            <label id="tool_image_url">url:
-              <input id="image_url" type="text" title="Change URL" size="35" />
-            </label>
-            <label id="tool_change_image">
-              <button id="change_image_url" style="display: none;">Change Image</button>
-              <span id="url_notice"
-                title="NOTE: This image cannot be embedded. It will depend on this path to be displayed"></span>
-            </label>
-          </div>
-        </div> <!-- image_panel -->
-        <div id="circle_panel">
-          <div class="toolset">
-            <se-spin-input id="circle_cx" data-attr="cx" size="4" label="cx:"></se-spin-input>
-            <se-spin-input id="circle_cy" data-attr="cy" size="4" label="cy:"></se-spin-input>
-          </div>
-          <div class="toolset">
-            <se-spin-input id="circle_r" data-attr="r" size="4" label="r:"></se-spin-input>
-          </div>
-        </div> <!-- circle_panel -->
-        <div id="ellipse_panel">
-          <div class="toolset">
-            <se-spin-input id="ellipse_cx" data-attr="cx" size="4" title="Change ellipse's cx coordinate" label="cx:">
-            </se-spin-input>
-            <se-spin-input id="ellipse_cy" data-attr="cy" size="4" title="Change ellipse's cy coordinate" label="cy:">
-            </se-spin-input>
-          </div>
-          <div class="toolset">
-            <se-spin-input id="ellipse_rx" data-attr="rx" size="4" title="Change ellipse's x radius" label="rx:"></se-spin-input>
-            <se-spin-input id="ellipse_ry" data-attr="ry" size="4" title="Change ellipse's y radius" label="ry:"></se-spin-input>
-          </div>
-        </div> <!-- ellipse_panel -->
-        <div id="line_panel">
-          <div class="toolset">
-            <se-spin-input id="line_x1" data-attr="x1" size="4" title="Change line's starting x coordinate" label="x1:">
-            </se-spin-input>
-            <se-spin-input id="line_y1" data-attr="y1" size="4" title="Change line's starting y coordinate" label="y1:">
-            </se-spin-input>
-            <se-spin-input id="line_x2" data-attr="x2" size="4" title="Change line's ending x coordinate" label="x2:">
-            </se-spin-input>
-            <se-spin-input id="line_y2" data-attr="y2" size="4" title="Change line's ending y coordinate" label="y2:">
-            </se-spin-input>
-          </div>
-        </div> <!-- line_panel -->
-        <div id="text_panel">
-          <div class="toolset">
-            <se-button id="tool_bold" title="Bold Text [B]" src="./images/bold.svg" shortcut="B"></se-button>
-            <se-button id="tool_italic" title="Italic Text [I]" src="./images/italic.svg" shortcut="I"></se-button>
-            <se-button id="tool_text_anchor_start" title="Align the text from start" src="./images/anchor_start.svg"></se-button>
-            <se-button id="tool_text_anchor_middle" title="Align the text from middle" src="./images/anchor_middle.svg"></se-button>
-            <se-button id="tool_text_anchor_end" title="Align the text from end" src="./images/anchor_end.svg"></se-button>
-          </div>
-          <se-list id="tool_font_family" label="Font:">
-            <se-list-item value="Sans-serif"> <div style="font-family:serif">Sans-serif</div></se-list-item>
-            <se-list-item value="Serif"> <div style="font-family:serif">Serif</div></se-list-item>
-            <se-list-item value="Cursive"> <div style="font-family:serif">Cursive</div></se-list-item>
-            <se-list-item value="Fantasy"> <div style="font-family:serif">Fantasy</div></se-list-item>
-            <se-list-item value="Monospace"> <div style="font-family:serif">Monospace</div></se-list-item>
-            <se-list-item value="Courier"> <div style="font-family:serif">Courier</div></se-list-item>
-            <se-list-item value="Helvetica"> <div style="font-family:serif">Helvetica</div></se-list-item>
-            <se-list-item value="Times"> <div style="font-family:serif">Times</div></se-list-item> 
-          </se-list>
-          <se-spin-input size="2" id="font_size" min=0.99 max=1000.1 step=1.0 title="Change Font Size"
-            src="./images/fontsize.svg"></se-spin-input>
-          <!-- Not visible, but still used -->
-          <input id="text" type="text" size="35" />
-        </div> <!-- text_panel -->
-        <!-- formerly gsvg_panel -->
-        <div id="container_panel">
-=======
           <se-button id="tool_move_top" title="Bring to Front" shortcut="Ctrl+Shift+]" src="./images/move_top.svg">
           </se-button>
           <se-button id="tool_move_bottom" title="Send to Back" shortcut="Ctrl+Shift+[" src="./images/move_bottom.svg">
@@ -274,7 +96,6 @@
           <se-button id="tool_topath" title="Convert to Path" src="./images/to_path.svg"></se-button>
           <se-button id="tool_reorient" title="Reorient path" src="./images/reorient.svg"></se-button>
           <se-button id="tool_make_link" title="Make (hyper)link" src="./images/globe_link.svg"></se-button>
->>>>>>> ae91ed7b
           <div class="tool_sep"></div>
           <se-input id="elem_id" data-attr="id" size="10" label="id" title="Identify the element"></se-input>
           <se-input id="elem_class" data-attr="class" size="10" label="class" title="Element class"></se-input>
@@ -510,13 +331,8 @@
         </se-zoom>
         <se-colorpicker id="fill_color" src="./images/fill.svg" title="Change fill color" type="fill"></se-colorpicker>
         <se-colorpicker id="stroke_color" src="./images/stroke.svg" title="Change stroke color" type="stroke"></se-colorpicker>
-<<<<<<< HEAD
-        <se-spin-input id="stroke_width" min=-0.1 max=99.1 step=1.0 title="Change stroke width" label=""></se-spin-input>
-        <se-list id="stroke_style" title="Change stroke dash style" label="">
-=======
         <se-spin-input id="stroke_width" min=0 max=99 step=1 title="Change stroke width" label=""></se-spin-input>
         <se-list id="stroke_style" title="Change stroke dash style" label="" width="22px" height="24px">
->>>>>>> ae91ed7b
             <se-list-item value="none">&#8212;</se-list-item>
             <se-list-item value="2,2">...</se-list-item>
             <se-list-item value="5,5">- -</se-list-item>
