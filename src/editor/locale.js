/**
 * Localizing script for SVG-edit UI.
 * @module locale
 * @license MIT
 *
 * @copyright 2010 Narendra Sisodya
 * @copyright 2010 Alexis Deveria
 *
 */

 import i18next from 'i18next';

/**
 * Used, for example, in the ImageLibs extension, to present libraries
 * (with name/URL/description) in order.
 * @typedef {GenericArray<module:locale.LocaleStrings>} module:locale.LocaleArray
*/
/**
 * The string keys of the object are two-letter language codes.
 * @tutorial LocaleDocs
 * @typedef {PlainObject<string, string|module:locale.LocaleStrings|module:locale.LocaleArray>} module:locale.LocaleStrings
 */
// keyed to an array of objects with "id" and "title" or "textContent" properties
/**
 * @typedef {PlainObject<string, string>} module:locale.LocaleSelectorValue
 */

let langParam;

/**
* The "data" property is generally set to an an array of objects with
*   "id" and "title" or "textContent" properties.
* @typedef {PlainObject} module:locale.AddLangExtensionLocaleData
* @property {module:locale.LocaleStrings[]} data See {@tutorial LocaleDocs}
*/

/**
* @interface module:locale.LocaleEditorInit
*/
/**
 * @function module:locale.LocaleEditorInit#addLangData
 * @param {string} langParam
 * @returns {module:locale.AddLangExtensionLocaleData}
*/
/**
* @typedef {PlainObject} module:locale.LangAndData
* @property {string} langParam
* @property {module:locale.LocaleStrings} langData
*/

/**
 *
 * @function module:locale.putLocale
 * @param {string} givenParam
 * @param {string[]} goodLangs
 * @fires module:svgcanvas.SvgCanvas#event:ext_addLangData
 * @fires module:svgcanvas.SvgCanvas#event:ext_langReady
 * @fires module:svgcanvas.SvgCanvas#event:ext_langChanged
 * @returns {Promise<module:locale.LangAndData>} Resolves to result of {@link module:locale.readLang}
*/

export const putLocale = async function (givenParam, goodLangs) {
  if (givenParam) {
    langParam = givenParam;
  } else if (navigator.userLanguage) { // Explorer
    langParam = navigator.userLanguage;
  } else if (navigator.language) { // FF, Opera, ...
    langParam = navigator.language;
  }

  // Set to English if language is not in list of good langs
  if (!goodLangs.includes(langParam) && langParam !== 'test') {
    langParam = 'en';
  }
  // eslint-disable-next-line no-unsanitized/method
  const module = await import(`./locale/lang.${encodeURIComponent(langParam)}.js`);
  i18next.init({
    lng: langParam,
    debug: false,
    resources: {
      [langParam]: {
        translation: module.default,
      }
    }
  });
<<<<<<< HEAD
  console.log(`Lang: ${i18next.t('lang')}`);
  return {langParam, i18next};
=======
  console.info(`Lang: ${i18next.t('lang')}`);
  return { langParam, i18next };
>>>>>>> 0aba0431
};<|MERGE_RESOLUTION|>--- conflicted
+++ resolved
@@ -83,11 +83,6 @@
       }
     }
   });
-<<<<<<< HEAD
-  console.log(`Lang: ${i18next.t('lang')}`);
-  return {langParam, i18next};
-=======
   console.info(`Lang: ${i18next.t('lang')}`);
   return { langParam, i18next };
->>>>>>> 0aba0431
 };