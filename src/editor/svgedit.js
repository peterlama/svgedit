--- conflicted
+++ resolved
@@ -222,7 +222,6 @@
     const dialogBox = document.createElement('se-cmenu_canvas-dialog');
     dialogBox.setAttribute('id', 'se-cmenu_canvas');
     document.body.append(dialogBox);
-<<<<<<< HEAD
     // alertDialog added to DOM
     const alertBox = document.createElement('se-alert-dialog');
     alertBox.setAttribute('id', 'se-alert-dialog');
@@ -231,12 +230,10 @@
     const storageBox = document.createElement('se-storage-dialog');
     storageBox.setAttribute('id', 'se-storage-dialog');
     document.body.append(storageBox);
-=======
     // promptDialog added to DOM
     const promptBox = document.createElement('se-prompt-dialog');
     promptBox.setAttribute('id', 'se-prompt-dialog');
     document.body.append(promptBox);
->>>>>>> 54200908
   } catch (err) {}
 
   editor.configObj.load();
