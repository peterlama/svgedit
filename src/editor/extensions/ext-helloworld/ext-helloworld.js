--- conflicted
+++ resolved
@@ -20,11 +20,7 @@
   const lang = svgEditor.configObj.pref('lang');
   try {
     // eslint-disable-next-line no-unsanitized/method
-<<<<<<< HEAD
-    translationModule = await import(`./locale/${encodeURIComponent(lang)}.js`);
-=======
     translationModule = await import(`./locale/${lang}.js`);
->>>>>>> 0aba0431
   } catch (_error) {
     // eslint-disable-next-line no-console
     console.warn(`Missing translation (${lang}) for ${name} - using 'en'`);
@@ -35,27 +31,6 @@
 };
 
 export default {
-<<<<<<< HEAD
-  name: 'helloworld',
-  async init ({_importLocale}) {
-    const svgEditor = this;
-    const strings = await loadExtensionTranslation(svgEditor.configObj.pref('lang'));
-    const {svgCanvas} = svgEditor;
-    return {
-      name: strings.name,
-      events: [{
-        // Must match the icon ID in helloworld-icon.xml
-        id: 'hello_world',
-        // Tooltip text
-        title: strings.buttons[0].title,
-        click () {
-          // The action taken when the button is clicked on.
-          // For "mode" buttons, any other button will
-          // automatically be de-pressed.
-          svgCanvas.setMode('hello_world');
-        }
-      }],
-=======
   name,
   async init ({ _importLocale }) {
     const svgEditor = this;
@@ -77,7 +52,6 @@
           svgCanvas.setMode('hello_world');
         });
       },
->>>>>>> 0aba0431
       // This is triggered when the main mouse button is pressed down
       // on the editor canvas (not the tool panels)
       mouseDown () {
@@ -104,11 +78,7 @@
           // We do our own formatting
           let text = svgEditor.i18next.t(`${name}:text`, { x, y });
           // Show the text using the custom alert function
-<<<<<<< HEAD
-          alert(text); 
-=======
           alert(text);
->>>>>>> 0aba0431
         }
       }
     };
