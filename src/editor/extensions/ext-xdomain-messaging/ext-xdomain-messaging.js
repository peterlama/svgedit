/**
* Should not be needed for same domain control (just call via child frame),
*  but an API common for cross-domain and same domain use can be found
*  in embedapi.js with a demo at embedapi.html.
*/

export default {
  name: 'xdomain-messaging',
  init () {
    const svgEditor = this;
<<<<<<< HEAD
    const {svgCanvas} = svgEditor;
=======
    const { svgCanvas } = svgEditor;
>>>>>>> 0aba0431
    try {
      window.addEventListener('message', function (e) {
        // We accept and post strings for the sake of IE9 support
        if (!e.data || ![ 'string', 'object' ].includes(typeof e.data) || e.data.charAt() === '|') {
          return;
        }
        const data = typeof e.data === 'object' ? e.data : JSON.parse(e.data);
        if (!data || typeof data !== 'object' || data.namespace !== 'svgCanvas') {
          return;
        }
        // The default is not to allow any origins, including even the same domain or
        //  if run on a `file:///` URL. See `svgedit-config-es.js` for an example of how
        //  to configure
<<<<<<< HEAD
        const {allowedOrigins} = svgEditor.configObj.curConfig;
        if (!allowedOrigins.includes('*') && !allowedOrigins.includes(e.origin)) {
          console.log(`Origin ${e.origin} not whitelisted for posting to ${window.origin}`); 
=======
        const { allowedOrigins } = svgEditor.configObj.curConfig;
        if (!allowedOrigins.includes('*') && !allowedOrigins.includes(e.origin)) {
          console.log(`Origin ${e.origin} not whitelisted for posting to ${window.origin}`);
>>>>>>> 0aba0431
          return;
        }
        const cbid = data.id;
        const { name, args } = data;
        const message = {
          namespace: 'svg-edit',
          id: cbid
        };
        try {
          // Now that we know the origin is trusted, we perform otherwise
          //   unsafe arbitrary canvas method execution
          message.result = svgCanvas[name](...args); // lgtm [js/remote-property-injection]
        } catch (err) {
          message.error = err.message;
        }
        e.source.postMessage(JSON.stringify(message), '*');
      });
    } catch (err) {
<<<<<<< HEAD
      console.log('Error with xdomain message listener: ' + err); 
=======
      console.log('Error with xdomain message listener: ' + err);
>>>>>>> 0aba0431
    }
  }
};<|MERGE_RESOLUTION|>--- conflicted
+++ resolved
@@ -8,11 +8,7 @@
   name: 'xdomain-messaging',
   init () {
     const svgEditor = this;
-<<<<<<< HEAD
-    const {svgCanvas} = svgEditor;
-=======
     const { svgCanvas } = svgEditor;
->>>>>>> 0aba0431
     try {
       window.addEventListener('message', function (e) {
         // We accept and post strings for the sake of IE9 support
@@ -26,15 +22,9 @@
         // The default is not to allow any origins, including even the same domain or
         //  if run on a `file:///` URL. See `svgedit-config-es.js` for an example of how
         //  to configure
-<<<<<<< HEAD
-        const {allowedOrigins} = svgEditor.configObj.curConfig;
-        if (!allowedOrigins.includes('*') && !allowedOrigins.includes(e.origin)) {
-          console.log(`Origin ${e.origin} not whitelisted for posting to ${window.origin}`); 
-=======
         const { allowedOrigins } = svgEditor.configObj.curConfig;
         if (!allowedOrigins.includes('*') && !allowedOrigins.includes(e.origin)) {
           console.log(`Origin ${e.origin} not whitelisted for posting to ${window.origin}`);
->>>>>>> 0aba0431
           return;
         }
         const cbid = data.id;
@@ -53,11 +43,7 @@
         e.source.postMessage(JSON.stringify(message), '*');
       });
     } catch (err) {
-<<<<<<< HEAD
-      console.log('Error with xdomain message listener: ' + err); 
-=======
       console.log('Error with xdomain message listener: ' + err);
->>>>>>> 0aba0431
     }
   }
 };