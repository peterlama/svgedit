--- conflicted
+++ resolved
@@ -48,9 +48,5 @@
       }, 'html'); // 'html' is necessary to keep returned data as a string
     }
     return false;
-<<<<<<< HEAD
-  })
-=======
   });
->>>>>>> 0aba0431
 });