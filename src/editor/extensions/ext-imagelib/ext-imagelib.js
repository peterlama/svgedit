/* eslint-disable no-unsanitized/property */
/* globals seConfirm */
/**
 * @file ext-imagelib.js
 *
 * @license MIT
 *
 * @copyright 2010 Alexis Deveria
 *
 */

const loadExtensionTranslation = async function (lang) {
  let translationModule;
  try {
    // eslint-disable-next-line no-unsanitized/method
    translationModule = await import(`./locale/${encodeURIComponent(lang)}.js`);
  } catch (_error) {
    // eslint-disable-next-line no-console
    console.error(`Missing translation (${lang}) - using 'en'`);
    translationModule = await import(`./locale/en.js`);
  }
  return translationModule.default;
};

export default {
  name: 'imagelib',
  async init({ decode64, dropXMLInternalSubset }) {
    const svgEditor = this;
    const { $id } = svgEditor.svgCanvas;
    const imagelibStrings = await loadExtensionTranslation(svgEditor.configObj.pref('lang'));

<<<<<<< HEAD
    const { uiStrings, svgCanvas } = svgEditor;
=======
    const { svgCanvas } = svgEditor;
>>>>>>> 0aba0431

    const allowedImageLibOrigins = imagelibStrings.imgLibs.map(({ url }) => {
      try {
        return new URL(url).origin;
      } catch (err) {
        return location.origin;
      }
    });

    /**
    *
    * @returns {void}
    */
    const closeBrowser = () => {
      $id("imgbrowse_holder").style.display = 'none';
      document.activeElement.blur(); // make sure focus is the body to correct issue #417
    };

    /**
    * @param {string} url
    * @returns {void}
    */
    const importImage = (url) => {
      const newImage = svgCanvas.addSVGElementFromJson({
        element: 'image',
        attr: {
          x: 0,
          y: 0,
          width: 0,
          height: 0,
          id: svgCanvas.getNextId(),
          style: 'pointer-events:inherit'
        }
      });
      svgCanvas.clearSelection();
      svgCanvas.addToSelection([ newImage ]);
      svgCanvas.setImageURL(url);
    };

    const pending = {};

    let mode = 's';
    let multiArr = [];
    let transferStopped = false;
    let preview, submit;

    /**
     * Contains the SVG to insert.
     * @typedef {PlainObject} ImageLibMessage
     * @property {"imagelib"} namespace Required to distinguish from any other messages of app.
     * @property {string} href Set to same value as previous `ImageLibMetaMessage` `id`.
     * @property {string} data The response (as an SVG string or URL)
    */

    /**
     * Used for setting meta-data before images are retrieved.
     * @typedef {PlainObject} ImageLibMetaMessage
     * @property {"imagelib"} namespace Required to distinguish from any other messages of app.
     * @property {string} name If the subsequent response is an SVG string or if `preview_url`
     *   is present, will be used as the title for the preview image. When an
     *   SVG string is present, will default to the first `<title>`'s contents or
     *   "(SVG #<Length of response>)" if none is present. Otherwise, if `preview_url`
     *   is present, will default to the empty string. Though `name` may be falsy,
     *   it is always expected to be present for meta messages.
     * @property {string} id Identifier (the expected `href` for a subsequent response message);
     * used for ensuring the subsequent response can be tied to this `ImageLibMetaMessage` object.
     * @property {string} [preview_url] When import mode is multiple, used to set an image
     * source along with the name/title. If the subsequent response is an SVG string
     * and there is no `preview_url`, the default will just be to show the
     * name/title. If the response is not an SVG string, the default will be to
     * show that response (i.e., the URL).
     * @property {string} entry Set automatically with div holding retrieving
     * message (until ready to delete)
     * @todo Should use a separate Map instead of `entry`
    */

    /**
     * @param {PlainObject} cfg
     * @param {string} cfg.origin
     * @param {ImageLibMetaMessage|ImageLibMessage|string} cfg.data String is deprecated when parsed to JSON `ImageLibMessage`
     * @returns {void}
     */
<<<<<<< HEAD
    async function onMessage({ origin, data: response }) {
      if (!response || !['string', 'object'].includes(typeof response)) {
=======
    async function onMessage({ origin, data }) {
      let response = data;
      if (!response || ![ 'string', 'object' ].includes(typeof response)) {
>>>>>>> 0aba0431
        // Do nothing
        return;
      }
      let id;
      let type;
      try {
        // Todo: This block can be removed (and the above check changed to
        //   insist on an object) if embedAPI moves away from a string to
        //   an object (if IE9 support not needed)
        response = typeof response === 'object' ? response : JSON.parse(response);
        if (response.namespace !== 'imagelib') {
          return;
        }
        if (!allowedImageLibOrigins.includes('*') && !allowedImageLibOrigins.includes(origin)) {
          // Todo: Surface this error to user?
<<<<<<< HEAD
          console.log(`Origin ${origin} not whitelisted for posting to ${window.origin}`);
=======
          console.error(`Origin ${origin} not whitelisted for posting to ${window.origin}`);
>>>>>>> 0aba0431
          return;
        }
        const hasName = 'name' in response;
        const hasHref = 'href' in response;

        if (!hasName && transferStopped) {
          transferStopped = false;
          return;
        }

        if (hasHref) {
          id = response.href;
          response = response.data;
        }

        // Hide possible transfer dialog box
        if (document.querySelector('se-elix-alert-dialog')) {
          document.querySelector('se-elix-alert-dialog').remove();
        }
        type = hasName
          ? 'meta'
          : response.charAt(0);
      } catch (e) {
        // This block is for backward compatibility (for IAN and Openclipart);
        //   should otherwise return
        if (typeof response === 'string') {
          const char1 = response.charAt(0);

          if (char1 !== '{' && transferStopped) {
            transferStopped = false;
            return;
          }

          if (char1 === '|') {
            const secondpos = response.indexOf('|', 1);
            id = response.substr(1, secondpos - 1);
            response = response.substr(secondpos + 1);
            type = response.charAt(0);
          }
        }
      }

      let entry, curMeta, svgStr, imgStr;
      switch (type) {
        case 'meta': {
          // Metadata
          transferStopped = false;
          curMeta = response;

          // Should be safe to add dynamic property as passed metadata
          pending[curMeta.id] = curMeta; // lgtm [js/remote-property-injection]

          const name = (curMeta.name || 'file');

<<<<<<< HEAD
          const message = uiStrings.notification.retrieving.replace('%s', name);
=======
          const message = svgEditor.i18next.t('notification.retrieving').replace('%s', name);
>>>>>>> 0aba0431

          if (mode !== 'm') {
            await seConfirm(message);
            transferStopped = true;
          } else {
            entry = document.createElement('div');
            entry.textContent = message;
            entry.dataset.id = curMeta.id;
            preview.appendChild(entry);
            curMeta.entry = entry;
          }

          return;
        }
        case '<':
          svgStr = true;
          break;
        case 'd': {
          if (response.startsWith('data:image/svg+xml')) {
            const pre = 'data:image/svg+xml;base64,';
            const src = response.substring(pre.length);
            response = decode64(src);
            svgStr = true;
            break;
          } else if (response.startsWith('data:image/')) {
            imgStr = true;
            break;
          }
        }
        // Else fall through
        default:
          // TODO: See if there's a way to base64 encode the binary data stream
          // const str = 'data:;base64,' + svgedit.utilities.encode64(response, true);

          // Assume it's raw image data
          // importImage(str);

          // Don't give warning as postMessage may have been used by something else
          if (mode !== 'm') {
            closeBrowser();
          } else {
            pending[id].entry.remove();
          }
          // await alert('Unexpected data was returned: ' + response, function() {
          //   if (mode !== 'm') {
          //     closeBrowser();
          //   } else {
          //     pending[id].entry.remove();
          //   }
          // });
          return;
      }

      switch (mode) {
        case 's':
          // Import one
          if (svgStr) {
            svgEditor.svgCanvas.importSvgString(response);
          } else if (imgStr) {
            importImage(response);
          }
          closeBrowser();
          break;
        case 'm': {
          // Import multiple
<<<<<<< HEAD
          multiArr.push([(svgStr ? 'svg' : 'img'), response]);
=======
          multiArr.push([ (svgStr ? 'svg' : 'img'), response ]);
>>>>>>> 0aba0431
          curMeta = pending[id];
          let title;
          if (svgStr) {
            if (curMeta && curMeta.name) {
              title = curMeta.name;
            } else {
              // Try to find a title
              // `dropXMLInternalSubset` is to help prevent the billion laughs attack
              const xml = new DOMParser().parseFromString(dropXMLInternalSubset(response), 'text/xml').documentElement; // lgtm [js/xml-bomb]
              title = xml.querySelector('title').textContent || '(SVG #' + response.length + ')';
            }
            if (curMeta) {
              Array.from(preview.children).forEach(function (element) {
                if (element.dataset.id === id) {
                  if (curMeta.preview_url) {
                    const img = document.createElement("img");
                    img.src = curMeta.preview_url;
                    const span = document.createElement("span");
                    span.appendChild(img);
                    element.append(span);
                  } else {
                    element.textContent = title;
                  }
                  submit.removeAttribute('disabled');
                }
              });
            } else {
              const div = document.createElement("div");
              div.textContent = title;
              preview.appendChild(div);
              submit.removeAttribute('disabled');
            }
          } else {
            if (curMeta && curMeta.preview_url) {
              title = curMeta.name || '';
              entry = document.createElement('span');
              const img = document.createElement("img");
              img.src = curMeta.preview_url;
              entry.appendChild(img);
<<<<<<< HEAD
              entry.appendChild(document.createTextNode(title))
=======
              entry.appendChild(document.createTextNode(title));
>>>>>>> 0aba0431
            } else {
              entry = document.createElement("img");
              entry.src = response;
            }

            if (curMeta) {
              Array.from(preview.children).forEach(function (element) {
                if (element.dataset.id === id) {
                  element.appendChild(entry);
                  submit.removeAttribute('disabled');
                }
              });
            } else {
              const div = document.createElement("div");
              div.appendChild(entry);
              preview.appendChild(div);
              submit.removeAttribute('disabled');
            }
          }
          break;
        } case 'o': {
          // Open
          if (!svgStr) { break; }
          closeBrowser();
          const ok = await svgEditor.openPrep();
          if (!ok) { return; }
          svgCanvas.clear();
          svgCanvas.setSvgString(response);
          // updateCanvas();
          break;
        }
      }
    }

    // Receive `postMessage` data
    window.addEventListener('message', onMessage, true);

    const insertAfter = (referenceNode, newNode) => {
      referenceNode.parentNode.insertBefore(newNode, referenceNode.nextSibling);
<<<<<<< HEAD
    }
=======
    };
>>>>>>> 0aba0431

    const toggleMultiLoop = () => {
      multiArr.forEach(function(item, i){
        const type = item[0];
        const data = item[1];
        if (type === 'svg') {
          svgCanvas.importSvgString(data);
        } else {
          importImage(data);
        }
        svgCanvas.moveSelectedElements(i * 20, i * 20, false);
      });
      while (preview.firstChild)
        preview.removeChild(preview.firstChild);
      multiArr = [];
      $id("imgbrowse_holder").style.display = 'none';
<<<<<<< HEAD
    }
=======
    };
>>>>>>> 0aba0431

    /**
    * @param {boolean} show
    * @returns {void}
    */
    const toggleMulti = (show) => {
      $id('lib_framewrap').style.right = (show ? 200 : 10);
      $id('imglib_opts').style.right = (show ? 200 : 10);
      if (!preview) {
        preview = document.createElement('div');
        preview.setAttribute('id', 'imglib_preview');
        // eslint-disable-next-line max-len
        preview.setAttribute('style', `position: absolute;top: 45px;right: 10px;width: 180px;bottom: 45px;background: #fff;overflow: auto;`);
        insertAfter($id('lib_framewrap'), preview);

        submit = document.createElement('button');
        submit.setAttribute('content', 'Import selected');
        submit.setAttribute('disabled', true);
        submit.textContent = 'Import selected';
        submit.setAttribute('style', `position: absolute;bottom: 10px;right: -10px;`);
        $id('imgbrowse').appendChild(submit);
        submit.addEventListener('click', toggleMultiLoop);
        submit.addEventListener('touchend', toggleMultiLoop);
      }
      submit.style.display = (show) ? 'block' : 'none';
      preview.style.display = (show) ? 'block' : 'none';

<<<<<<< HEAD
    }
=======
    };
>>>>>>> 0aba0431

    /**
    *
    * @returns {void}
    */
    const showBrowser = () => {
      let browser = $id('imgbrowse');
      if (!browser) {
        const div = document.createElement('div');
        div.id = 'imgbrowse_holder';
        div.innerHTML = '<div id=imgbrowse class=toolbar_button></div>';
        insertAfter($id('svg_editor'), div);
        browser = $id('imgbrowse');

        const allLibs = imagelibStrings.select_lib;

        const divFrameWrap = document.createElement('div');
        divFrameWrap.id = 'lib_framewrap';

        const libOpts = document.createElement('ul');
        libOpts.id = 'imglib_opts';
        browser.append(libOpts);
        const frame = document.createElement('iframe');
        frame.src = "javascript:0";
        frame.style.display = 'none';
        divFrameWrap.append(frame);
        browser.prepend(divFrameWrap);

        const header = document.createElement('h1');
        browser.prepend(header);
        header.textContent = allLibs;
        header.setAttribute('style', `position: absolute;top: 0;left: 0;width: 100%;`);

        const button = document.createElement('button');
        // eslint-disable-next-line max-len
<<<<<<< HEAD
        button.innerHTML = '<img class="svg_icon" src="./images/cancel.svg" alt="icon" width="16" height="16" />' + uiStrings.common.cancel;
=======
        button.innerHTML = '<img class="svg_icon" src="./images/cancel.svg" alt="icon" width="16" height="16" />' + svgEditor.i18next.t('common.cancel');
>>>>>>> 0aba0431
        browser.appendChild(button);
        button.addEventListener('click', function () {
          $id("imgbrowse_holder").style.display = 'none';
        });
        button.addEventListener('touchend', function () {
          $id("imgbrowse_holder").style.display = 'none';
        });
        button.setAttribute('style', `position: absolute;top: 5;right: -10;`);

        const leftBlock = document.createElement('span');
        leftBlock.setAttribute('style', `position: absolute;top: 5;left: 10;`);
        browser.appendChild(leftBlock);

        const back = document.createElement('button');
        back.style.visibility = "hidden";
        // eslint-disable-next-line max-len
        back.innerHTML = '<img class="svg_icon" src="./images/library.svg" alt="icon" width="16" height="16" />' + imagelibStrings.show_list;
        leftBlock.appendChild(back);
        back.addEventListener('click', function () {
          frame.setAttribute('src', 'about:blank');
          frame.style.display = 'none';
          libOpts.style.display = 'block';
          header.textContent = allLibs;
          back.style.display = 'none';
        });
        // eslint-disable-next-line sonarjs/no-identical-functions
        back.addEventListener('touchend', function () {
          frame.setAttribute('src', 'about:blank');
          frame.style.display = 'none';
          libOpts.style.display = 'block';
          header.textContent = allLibs;
          back.style.display = 'none';
        });
        back.setAttribute('style', `margin-right: 5px;`);
        back.style.display = 'none';

        const select = document.createElement('select');
        select.innerHTML = '<select><option value=s>' +
          imagelibStrings.import_single + '</option><option value=m>' +
          imagelibStrings.import_multi + '</option><option value=o>' +
          imagelibStrings.open + '</option>';
        leftBlock.appendChild(select);
        select.addEventListener('change', function () {
          mode = this.value;
          switch (mode) {
            case 's':
            case 'o':
              toggleMulti(false);
              break;

            case 'm':
              // Import multiple
              toggleMulti(true);
              break;
          }
        });
        select.setAttribute('style', `margin-top: 10px;`);

        imagelibStrings.imgLibs.forEach(function ({ name, url, description }) {
          const li = document.createElement('li');
          libOpts.appendChild(li);
          li.textContent = name;
          li.addEventListener('click', function () {
            frame.setAttribute('src', url);
            frame.style.display = 'block';
            header.textContent = name;
            libOpts.style.display = 'none';
            back.style.display = 'block';
          });
          // eslint-disable-next-line sonarjs/no-identical-functions
          li.addEventListener('touchend', function () {
            frame.setAttribute('src', url);
            frame.style.display = 'block';
            header.textContent = name;
            libOpts.style.display = 'none';
            back.style.display = 'block';
          });
          var span = document.createElement("span");
          span.textContent = description;
          li.appendChild(span);
        });
      } else {
        $id("imgbrowse_holder").style.display = 'block';
      }
<<<<<<< HEAD
    }
=======
    };
>>>>>>> 0aba0431

    return {
      svgicons: 'ext-imagelib.xml',
      callback() {
        // Add the button and its handler(s)
        const buttonTemplate = document.createElement("template");
        buttonTemplate.innerHTML = `
        <se-menu-item id="tool_imagelib" label="Image library" src="./images/library.svg"></se-menu-item>
        `;
        insertAfter($id('tool_export'), buttonTemplate.content.cloneNode(true));
        $id('tool_imagelib').addEventListener("click", () => {
          showBrowser();
        });

        const style = document.createElement('style');
        style.textContent = '#imgbrowse_holder {' +
          'position: absolute;' +
          'top: 0;' +
          'left: 0;' +
          'width: 100%;' +
          'height: 100%;' +
          'background-color: rgba(0, 0, 0, .5);' +
          'z-index: 5;' +
          '}' +
          '#imgbrowse {' +
          'position: absolute;' +
          'top: 25px;' +
          'left: 25px;' +
          'right: 25px;' +
          'bottom: 25px;' +
          'min-width: 300px;' +
          'min-height: 200px;' +
<<<<<<< HEAD
          'background: #B0B0B0;' +
=======
          'background: #5a6162;' +
>>>>>>> 0aba0431
          'border: 1px outset #777;' +
          '}' +
          '#imgbrowse h1 {' +
          'font-size: 20px;' +
          'margin: .4em;' +
          'text-align: center;' +
          '}' +
          '#lib_framewrap,' +
          '#imgbrowse > ul {' +
          'position: absolute;' +
          'top: 45px;' +
          'left: 10px;' +
          'right: 10px;' +
          'bottom: 10px;' +
          'background: white;' +
          'margin: 0;' +
          'padding: 0;' +
          '}' +
          '#imgbrowse > ul {' +
          'overflow: auto;' +
          '}' +
          '#imgbrowse > div {' +
          'border: 1px solid #666;' +
          '}' +
          '#imglib_preview > div {' +
          'padding: 5px;' +
          'font-size: 12px;' +
          '}' +
          '#imglib_preview img {' +
          'display: block;' +
          'margin: 0 auto;' +
          'max-height: 100px;' +
          '}' +
          '#imgbrowse li {' +
          'list-style: none;' +
          'padding: .5em;' +
          'background: #E8E8E8;' +
<<<<<<< HEAD
          'border-bottom: 1px solid #B0B0B0;' +
=======
          'border-bottom: 1px solid #5a6162;' +
>>>>>>> 0aba0431
          'line-height: 1.2em;' +
          'font-style: sans-serif;' +
          '}' +
          '#imgbrowse li > span {' +
          'color: #666;' +
          'font-size: 15px;' +
          'display: block;' +
          '}' +
          '#imgbrowse li:hover {' +
          'background: #FFC;' +
          'cursor: pointer;' +
          '}' +
          '#imgbrowse iframe {' +
          'width: 100%;' +
          'height: 100%;' +
          'border: 0;' +
          '}';
        document.head.appendChild(style);
      }
    };
  }
};<|MERGE_RESOLUTION|>--- conflicted
+++ resolved
@@ -29,11 +29,7 @@
     const { $id } = svgEditor.svgCanvas;
     const imagelibStrings = await loadExtensionTranslation(svgEditor.configObj.pref('lang'));
 
-<<<<<<< HEAD
-    const { uiStrings, svgCanvas } = svgEditor;
-=======
     const { svgCanvas } = svgEditor;
->>>>>>> 0aba0431
 
     const allowedImageLibOrigins = imagelibStrings.imgLibs.map(({ url }) => {
       try {
@@ -116,14 +112,9 @@
      * @param {ImageLibMetaMessage|ImageLibMessage|string} cfg.data String is deprecated when parsed to JSON `ImageLibMessage`
      * @returns {void}
      */
-<<<<<<< HEAD
-    async function onMessage({ origin, data: response }) {
-      if (!response || !['string', 'object'].includes(typeof response)) {
-=======
     async function onMessage({ origin, data }) {
       let response = data;
       if (!response || ![ 'string', 'object' ].includes(typeof response)) {
->>>>>>> 0aba0431
         // Do nothing
         return;
       }
@@ -139,11 +130,7 @@
         }
         if (!allowedImageLibOrigins.includes('*') && !allowedImageLibOrigins.includes(origin)) {
           // Todo: Surface this error to user?
-<<<<<<< HEAD
-          console.log(`Origin ${origin} not whitelisted for posting to ${window.origin}`);
-=======
           console.error(`Origin ${origin} not whitelisted for posting to ${window.origin}`);
->>>>>>> 0aba0431
           return;
         }
         const hasName = 'name' in response;
@@ -198,11 +185,7 @@
 
           const name = (curMeta.name || 'file');
 
-<<<<<<< HEAD
-          const message = uiStrings.notification.retrieving.replace('%s', name);
-=======
           const message = svgEditor.i18next.t('notification.retrieving').replace('%s', name);
->>>>>>> 0aba0431
 
           if (mode !== 'm') {
             await seConfirm(message);
@@ -268,11 +251,7 @@
           break;
         case 'm': {
           // Import multiple
-<<<<<<< HEAD
-          multiArr.push([(svgStr ? 'svg' : 'img'), response]);
-=======
           multiArr.push([ (svgStr ? 'svg' : 'img'), response ]);
->>>>>>> 0aba0431
           curMeta = pending[id];
           let title;
           if (svgStr) {
@@ -312,11 +291,7 @@
               const img = document.createElement("img");
               img.src = curMeta.preview_url;
               entry.appendChild(img);
-<<<<<<< HEAD
-              entry.appendChild(document.createTextNode(title))
-=======
               entry.appendChild(document.createTextNode(title));
->>>>>>> 0aba0431
             } else {
               entry = document.createElement("img");
               entry.src = response;
@@ -356,11 +331,7 @@
 
     const insertAfter = (referenceNode, newNode) => {
       referenceNode.parentNode.insertBefore(newNode, referenceNode.nextSibling);
-<<<<<<< HEAD
-    }
-=======
-    };
->>>>>>> 0aba0431
+    };
 
     const toggleMultiLoop = () => {
       multiArr.forEach(function(item, i){
@@ -377,11 +348,7 @@
         preview.removeChild(preview.firstChild);
       multiArr = [];
       $id("imgbrowse_holder").style.display = 'none';
-<<<<<<< HEAD
-    }
-=======
-    };
->>>>>>> 0aba0431
+    };
 
     /**
     * @param {boolean} show
@@ -409,11 +376,7 @@
       submit.style.display = (show) ? 'block' : 'none';
       preview.style.display = (show) ? 'block' : 'none';
 
-<<<<<<< HEAD
-    }
-=======
-    };
->>>>>>> 0aba0431
+    };
 
     /**
     *
@@ -449,11 +412,7 @@
 
         const button = document.createElement('button');
         // eslint-disable-next-line max-len
-<<<<<<< HEAD
-        button.innerHTML = '<img class="svg_icon" src="./images/cancel.svg" alt="icon" width="16" height="16" />' + uiStrings.common.cancel;
-=======
         button.innerHTML = '<img class="svg_icon" src="./images/cancel.svg" alt="icon" width="16" height="16" />' + svgEditor.i18next.t('common.cancel');
->>>>>>> 0aba0431
         browser.appendChild(button);
         button.addEventListener('click', function () {
           $id("imgbrowse_holder").style.display = 'none';
@@ -538,11 +497,7 @@
       } else {
         $id("imgbrowse_holder").style.display = 'block';
       }
-<<<<<<< HEAD
-    }
-=======
-    };
->>>>>>> 0aba0431
+    };
 
     return {
       svgicons: 'ext-imagelib.xml',
@@ -575,11 +530,7 @@
           'bottom: 25px;' +
           'min-width: 300px;' +
           'min-height: 200px;' +
-<<<<<<< HEAD
-          'background: #B0B0B0;' +
-=======
           'background: #5a6162;' +
->>>>>>> 0aba0431
           'border: 1px outset #777;' +
           '}' +
           '#imgbrowse h1 {' +
@@ -617,11 +568,7 @@
           'list-style: none;' +
           'padding: .5em;' +
           'background: #E8E8E8;' +
-<<<<<<< HEAD
-          'border-bottom: 1px solid #B0B0B0;' +
-=======
           'border-bottom: 1px solid #5a6162;' +
->>>>>>> 0aba0431
           'line-height: 1.2em;' +
           'font-style: sans-serif;' +
           '}' +
