--- conflicted
+++ resolved
@@ -23,13 +23,8 @@
   name: 'placemark',
   async init (_S) {
     const svgEditor = this;
-<<<<<<< HEAD
-    const {svgCanvas} = svgEditor;
-    const {$id} = svgCanvas;
-=======
     const { svgCanvas } = svgEditor;
     const { $id } = svgCanvas;
->>>>>>> 0aba0431
     const addElem = svgCanvas.addSVGElementFromJson;
     let
       selElems,
@@ -111,11 +106,7 @@
         if (elem && elem.getAttribute('class').includes('placemark')) {
           var elements = elem.children;
           Array.prototype.forEach.call(elements, function(i, _){
-<<<<<<< HEAD
-            const [, , type, n] = i.id.split('_');
-=======
             const [ , , type, n ] = i.id.split('_');
->>>>>>> 0aba0431
             if (type === 'txt') {
               txt.textContent = items[n];
             }
@@ -136,11 +127,7 @@
         if (elem && elem.getAttribute('class').includes('placemark')) {
           var elements = elem.children;
           Array.prototype.forEach.call(elements, function(i, _){
-<<<<<<< HEAD
-            const [, , type] = i.id.split('_');
-=======
             const [ , , type ] = i.id.split('_');
->>>>>>> 0aba0431
             if (type === 'txt') {
               i.style.cssText = 'font-family:' + font + ';font-size:'+fontSize+';';
             }
@@ -491,11 +478,7 @@
           newPM.setAttribute('y', y);
           const elements = newPM.children;
           Array.prototype.forEach.call(elements, function(i, _){
-<<<<<<< HEAD
-            const [, , type, n] = i.id.split('_');
-=======
             const [ , , type, n ] = i.id.split('_');
->>>>>>> 0aba0431
             const y0 = y + (fontSize + 6) * n,
               x0 = x + maxlen * fontSize * 0.5 + fontSize;
             const nx = (x + (x0 - x) / 2 < px) ? x0 : x;
@@ -550,11 +533,7 @@
             const txt = [];
             const elements = elem.children;
             Array.prototype.forEach.call(elements, function(i){
-<<<<<<< HEAD
-              const [, , type] = i.id.split('_');
-=======
               const [ , , type ] = i.id.split('_');
->>>>>>> 0aba0431
               if (type === 'txt') {
                 $id('placemarkFont').value = (
                   i.getAttribute('font-family') + ' ' + i.getAttribute('font-size')
