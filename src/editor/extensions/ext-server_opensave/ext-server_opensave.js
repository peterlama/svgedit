--- conflicted
+++ resolved
@@ -33,11 +33,7 @@
       },
       canvas: svgCanvas
     } = svgEditor;
-<<<<<<< HEAD
-    const {$id} = svgCanvas;
-=======
     const { $id } = svgCanvas;
->>>>>>> 0aba0431
 
     /**
      *
@@ -135,11 +131,7 @@
         <input type="hidden" name="filename" value="${xhtmlEscape(filename)}">`;
         document.body.append(form);
         form.submit();
-<<<<<<< HEAD
-        form.remove();  
-=======
         form.remove();
->>>>>>> 0aba0431
       },
       // Todo: Integrate this extension with a new built-in exportWindowType, "download"
       async exportImage (win, data) {
@@ -235,11 +227,6 @@
     openSvgForm.enctype = 'multipart/form-data';
     openSvgForm.method = 'post';
     openSvgForm.target = 'output_frame';
-<<<<<<< HEAD
-    
-=======
-
->>>>>>> 0aba0431
 
     // Create import form
     const importSvgForm = openSvgForm.cloneNode(true);
