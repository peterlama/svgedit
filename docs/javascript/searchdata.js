--- conflicted
+++ resolved
@@ -3,14 +3,10 @@
       "Symbols": false,
       "Numbers": false,
       "A": true,
-<<<<<<< HEAD
-      "B": true,
-=======
       "B": false,
->>>>>>> f41f5b34
       "C": true,
       "D": true,
-      "E": true,
+      "E": false,
       "F": true,
       "G": true,
       "H": true,
@@ -20,20 +16,15 @@
       "L": true,
       "M": true,
       "N": false,
-<<<<<<< HEAD
-      "O": false,
-      "P": true,
-=======
       "O": true,
       "P": false,
->>>>>>> f41f5b34
       "Q": false,
       "R": true,
       "S": true,
-      "T": true,
-      "U": true,
+      "T": false,
+      "U": false,
       "V": false,
-      "W": true,
+      "W": false,
       "X": false,
       "Y": false,
       "Z": false
