/* eslint-disable max-len */
import 'pathseg';

import '../../../instrumented/editor/jquery.min.js';

<<<<<<< HEAD
import {NS} from '../../../instrumented/common/namespaces.js';
=======
import { NS } from '../../../instrumented/common/namespaces.js';
>>>>>>> 0aba0431
import * as utilities from '../../../instrumented/svgcanvas/utilities.js';
import * as transformlist from '../../../instrumented/svgcanvas/svgtransformlist.js';
import * as math from '../../../instrumented/svgcanvas/math.js';
import * as path from '../../../instrumented/svgcanvas/path.js';
import setAssertionMethods from '../../support/assert-close.js';

chai.use(setAssertionMethods);

describe('utilities bbox', function () {
  /**
   * Create an SVG element for a mock.
   * @param {module:utilities.SVGElementJSON} jsonMap
   * @returns {SVGElement}
   */
  function mockCreateSVGElement (jsonMap) {
    const elem = document.createElementNS(NS.SVG, jsonMap.element);
    Object.entries(jsonMap.attr).forEach(([ attr, value ]) => {
      elem.setAttribute(attr, value);
    });
    return elem;
  }
  let mockaddSVGElementFromJsonCallCount = 0;

  /**
   * Mock of {@link module:utilities.EditorContext#addSVGElementFromJson}.
   * @param {module:utilities.SVGElementJSON} json
   * @returns {SVGElement}
   */
  function mockaddSVGElementFromJson (json) {
    const elem = mockCreateSVGElement(json);
    svgroot.append(elem);
    mockaddSVGElementFromJsonCallCount++;
    return elem;
  }
  const mockPathActions = {
    resetOrientation (pth) {
      if (utilities.isNullish(pth) || pth.nodeName !== 'path') { return false; }
      const tlist = transformlist.getTransformList(pth);
      const m = math.transformListToTransform(tlist).matrix;
      tlist.clear();
      pth.removeAttribute('transform');
      const segList = pth.pathSegList;

      const len = segList.numberOfItems;
      // let lastX, lastY;

      for (let i = 0; i < len; ++i) {
        const seg = segList.getItem(i);
        const type = seg.pathSegType;
        if (type === 1) { continue; }
        const pts = [];
<<<<<<< HEAD
        ['', 1, 2].forEach(function (n) {
=======
        [ '', 1, 2 ].forEach(function (n) {
>>>>>>> 0aba0431
          const x = seg['x' + n], y = seg['y' + n];
          if (x !== undefined && y !== undefined) {
            const pt = math.transformPoint(x, y, m);
            pts.splice(pts.length, 0, pt.x, pt.y);
          }
        });
        path.replacePathSeg(type, i, pts, pth);
      }
      // path.reorientGrads(pth, m);
      return undefined;
    }
  };

  const EPSILON = 0.001;

  let svgroot;
  beforeEach(() => {
    document.body.textContent = '';

    // const svg = document.createElementNS(NS.SVG, 'svg');
    const sandbox = document.createElement('div');
    sandbox.id = 'sandbox';
    document.body.append(sandbox);

    svgroot = mockCreateSVGElement({
      element: 'svg',
      attr: { id: 'svgroot' }
    });
    sandbox.append(svgroot);

    // We're reusing ID's so we need to do this for transforms.
    transformlist.resetListMap();
    path.init(null);
    mockaddSVGElementFromJsonCallCount = 0;
  });

  it('Test svgedit.utilities package', function () {
    assert.ok(utilities);
    assert.ok(utilities.getBBoxWithTransform);
    assert.ok(utilities.getStrokedBBox);
    assert.ok(utilities.getRotationAngleFromTransformList);
    assert.ok(utilities.getRotationAngle);
  });

  it('Test getBBoxWithTransform and no transform', function () {
    const { getBBoxWithTransform } = utilities;

    let elem = mockCreateSVGElement({
      element: 'path',
      attr: { id: 'path', d: 'M0,1 L2,3' }
    });
    svgroot.append(elem);
    let bbox = getBBoxWithTransform(elem, mockaddSVGElementFromJson, mockPathActions);
    assert.deepEqual(bbox, { x: 0, y: 1, width: 2, height: 2 });
    assert.equal(mockaddSVGElementFromJsonCallCount, 0);
    elem.remove();

    elem = mockCreateSVGElement({
      element: 'rect',
      attr: { id: 'rect', x: '0', y: '1', width: '5', height: '10' }
    });
    svgroot.append(elem);
    bbox = getBBoxWithTransform(elem, mockaddSVGElementFromJson, mockPathActions);
    assert.deepEqual(bbox, { x: 0, y: 1, width: 5, height: 10 });
    assert.equal(mockaddSVGElementFromJsonCallCount, 0);
    elem.remove();

    elem = mockCreateSVGElement({
      element: 'line',
      attr: { id: 'line', x1: '0', y1: '1', x2: '5', y2: '6' }
    });
    svgroot.append(elem);
    bbox = getBBoxWithTransform(elem, mockaddSVGElementFromJson, mockPathActions);
    assert.deepEqual(bbox, { x: 0, y: 1, width: 5, height: 5 });
    assert.equal(mockaddSVGElementFromJsonCallCount, 0);
    elem.remove();

    elem = mockCreateSVGElement({
      element: 'rect',
      attr: { id: 'rect', x: '0', y: '1', width: '5', height: '10' }
    });
    const g = mockCreateSVGElement({
      element: 'g',
      attr: {}
    });
    g.append(elem);
    svgroot.append(g);
    bbox = getBBoxWithTransform(elem, mockaddSVGElementFromJson, mockPathActions);
    assert.deepEqual(bbox, { x: 0, y: 1, width: 5, height: 10 });
    assert.equal(mockaddSVGElementFromJsonCallCount, 0);
    g.remove();
  });

  it.skip('Test getBBoxWithTransform and a rotation transform', function () {
<<<<<<< HEAD
    const {getBBoxWithTransform} = utilities;
=======
    const { getBBoxWithTransform } = utilities;
>>>>>>> 0aba0431

    let elem = mockCreateSVGElement({
      element: 'path',
      attr: { id: 'path', d: 'M10,10 L20,20', transform: 'rotate(45 10,10)' }
    });
    svgroot.append(elem);
    let bbox = getBBoxWithTransform(elem, mockaddSVGElementFromJson, mockPathActions);
    assert.close(bbox.x, 10, EPSILON);
    assert.close(bbox.y, 10, EPSILON);
    assert.close(bbox.width, 0, EPSILON);
    assert.close(bbox.height, Math.sqrt(100 + 100), EPSILON);
    elem.remove();

    elem = mockCreateSVGElement({
      element: 'rect',
      attr: { id: 'rect', x: '10', y: '10', width: '10', height: '20', transform: 'rotate(90 15,20)' }
    });
    svgroot.append(elem);
    bbox = getBBoxWithTransform(elem, mockaddSVGElementFromJson, mockPathActions);
    assert.close(bbox.x, 5, EPSILON);
    assert.close(bbox.y, 15, EPSILON);
    assert.close(bbox.width, 20, EPSILON);
    assert.close(bbox.height, 10, EPSILON);
    assert.equal(mockaddSVGElementFromJsonCallCount, 1);
    elem.remove();

    const rect = { x: 10, y: 10, width: 10, height: 20 };
    const angle = 45;
    const origin = { x: 15, y: 20 }; // eslint-disable-line no-shadow
    elem = mockCreateSVGElement({
      element: 'rect',
      attr: { id: 'rect2', x: rect.x, y: rect.y, width: rect.width, height: rect.height, transform: 'rotate(' + angle + ' ' + origin.x + ',' + origin.y + ')' }
    });
    svgroot.append(elem);
    mockaddSVGElementFromJsonCallCount = 0;
    bbox = getBBoxWithTransform(elem, mockaddSVGElementFromJson, mockPathActions);
    const r2 = rotateRect(rect, angle, origin);
    assert.close(bbox.x, r2.x, EPSILON, 'rect2 x is ' + r2.x);
    assert.close(bbox.y, r2.y, EPSILON, 'rect2 y is ' + r2.y);
    assert.close(bbox.width, r2.width, EPSILON, 'rect2 width is' + r2.width);
    assert.close(bbox.height, r2.height, EPSILON, 'rect2 height is ' + r2.height);
    assert.equal(mockaddSVGElementFromJsonCallCount, 0);
    elem.remove();

    // Same as previous but wrapped with g and the transform is with the g.
    elem = mockCreateSVGElement({
      element: 'rect',
      attr: { id: 'rect3', x: rect.x, y: rect.y, width: rect.width, height: rect.height }
    });
    const g = mockCreateSVGElement({
      element: 'g',
      attr: { transform: 'rotate(' + angle + ' ' + origin.x + ',' + origin.y + ')' }
    });
    g.append(elem);
    svgroot.append(g);
    mockaddSVGElementFromJsonCallCount = 0;
    bbox = getBBoxWithTransform(g, mockaddSVGElementFromJson, mockPathActions);
    assert.close(bbox.x, r2.x, EPSILON, 'rect2 x is ' + r2.x);
    assert.close(bbox.y, r2.y, EPSILON, 'rect2 y is ' + r2.y);
    assert.close(bbox.width, r2.width, EPSILON, 'rect2 width is' + r2.width);
    assert.close(bbox.height, r2.height, EPSILON, 'rect2 height is ' + r2.height);
    assert.equal(mockaddSVGElementFromJsonCallCount, 0);
    g.remove();

    elem = mockCreateSVGElement({
      element: 'ellipse',
      attr: { id: 'ellipse1', cx: '100', cy: '100', rx: '50', ry: '50', transform: 'rotate(45 100,100)' }
    });
    svgroot.append(elem);
    mockaddSVGElementFromJsonCallCount = 0;
    bbox = getBBoxWithTransform(elem, mockaddSVGElementFromJson, mockPathActions);
    /** @todo: Review these test the BBox algorithm is using the bezier control points to calculate the bounding box. Should be 50, 50, 100, 100. */
    // assert.ok(bbox.x > 45 && bbox.x <= 50);
    assert.ok(bbox.y > 45 && bbox.y <= 50);
    // assert.ok(bbox.width >= 100 && bbox.width < 110);
    // assert.ok(bbox.height >= 100 && bbox.height < 110);
    assert.equal(mockaddSVGElementFromJsonCallCount, 1);
    elem.remove();
  });

  it.skip('Test getBBoxWithTransform with rotation and matrix transforms', function () {
<<<<<<< HEAD
    const {getBBoxWithTransform} = utilities;
=======
    const { getBBoxWithTransform } = utilities;
>>>>>>> 0aba0431

    let tx = 10; // tx right
    let ty = 10; // tx down
    let txInRotatedSpace = Math.sqrt(tx * tx + ty * ty); // translate in rotated 45 space.
    let tyInRotatedSpace = 0;
    let matrix = 'matrix(1,0,0,1,' + txInRotatedSpace + ',' + tyInRotatedSpace + ')';
    let elem = mockCreateSVGElement({
      element: 'path',
      attr: { id: 'path', d: 'M10,10 L20,20', transform: 'rotate(45 10,10) ' + matrix }
    });
    svgroot.append(elem);
    let bbox = getBBoxWithTransform(elem, mockaddSVGElementFromJson, mockPathActions);
    assert.close(bbox.x, 10 + tx, EPSILON);
    assert.close(bbox.y, 10 + ty, EPSILON);
    assert.close(bbox.width, 0, EPSILON);
    assert.close(bbox.height, Math.sqrt(100 + 100), EPSILON);
    elem.remove();

    txInRotatedSpace = tx; // translate in rotated 90 space.
    tyInRotatedSpace = -ty;
    matrix = 'matrix(1,0,0,1,' + txInRotatedSpace + ',' + tyInRotatedSpace + ')';
    elem = mockCreateSVGElement({
      element: 'rect',
      attr: { id: 'rect', x: '10', y: '10', width: '10', height: '20', transform: 'rotate(90 15,20) ' + matrix }
    });
    svgroot.append(elem);
    bbox = getBBoxWithTransform(elem, mockaddSVGElementFromJson, mockPathActions);
    assert.close(bbox.x, 5 + tx, EPSILON);
    assert.close(bbox.y, 15 + ty, EPSILON);
    assert.close(bbox.width, 20, EPSILON);
    assert.close(bbox.height, 10, EPSILON);
    elem.remove();

    const rect = { x: 10, y: 10, width: 10, height: 20 };
    const angle = 45;
    const origin = { x: 15, y: 20 }; // eslint-disable-line no-shadow
    tx = 10; // tx right
    ty = 10; // tx down
    txInRotatedSpace = Math.sqrt(tx * tx + ty * ty); // translate in rotated 45 space.
    tyInRotatedSpace = 0;
    matrix = 'matrix(1,0,0,1,' + txInRotatedSpace + ',' + tyInRotatedSpace + ')';
    elem = mockCreateSVGElement({
      element: 'rect',
      attr: { id: 'rect2', x: rect.x, y: rect.y, width: rect.width, height: rect.height, transform: 'rotate(' + angle + ' ' + origin.x + ',' + origin.y + ') ' + matrix }
    });
    svgroot.append(elem);
    bbox = getBBoxWithTransform(elem, mockaddSVGElementFromJson, mockPathActions);
    const r2 = rotateRect(rect, angle, origin);
    assert.close(bbox.x, r2.x + tx, EPSILON, 'rect2 x is ' + r2.x);
    assert.close(bbox.y, r2.y + ty, EPSILON, 'rect2 y is ' + r2.y);
    assert.close(bbox.width, r2.width, EPSILON, 'rect2 width is' + r2.width);
    assert.close(bbox.height, r2.height, EPSILON, 'rect2 height is ' + r2.height);
    elem.remove();

    // Same as previous but wrapped with g and the transform is with the g.
    elem = mockCreateSVGElement({
      element: 'rect',
      attr: { id: 'rect3', x: rect.x, y: rect.y, width: rect.width, height: rect.height }
    });
    const g = mockCreateSVGElement({
      element: 'g',
      attr: { transform: 'rotate(' + angle + ' ' + origin.x + ',' + origin.y + ') ' + matrix }
    });
    g.append(elem);
    svgroot.append(g);
    bbox = getBBoxWithTransform(g, mockaddSVGElementFromJson, mockPathActions);
    assert.close(bbox.x, r2.x + tx, EPSILON, 'rect2 x is ' + r2.x);
    assert.close(bbox.y, r2.y + ty, EPSILON, 'rect2 y is ' + r2.y);
    assert.close(bbox.width, r2.width, EPSILON, 'rect2 width is' + r2.width);
    assert.close(bbox.height, r2.height, EPSILON, 'rect2 height is ' + r2.height);
    g.remove();

    elem = mockCreateSVGElement({
      element: 'ellipse',
      attr: { id: 'ellipse1', cx: '100', cy: '100', rx: '50', ry: '50', transform: 'rotate(45 100,100) ' + matrix }
    });
    svgroot.append(elem);
    bbox = getBBoxWithTransform(elem, mockaddSVGElementFromJson, mockPathActions);
    /** @todo: the BBox algorithm is using the bezier control points to calculate the bounding box. Should be 50, 50, 100, 100. */
    // assert.ok(bbox.x > 45 + tx && bbox.x <= 50 + tx);
    assert.ok(bbox.y > 45 + ty && bbox.y <= 50 + ty);
    // assert.ok(bbox.width >= 100 && bbox.width < 110);
    // assert.ok(bbox.height >= 100 && bbox.height < 110);
    elem.remove();
  });

  it('Test getStrokedBBox with stroke-width 10', function () {
    const { getStrokedBBox } = utilities;

    const strokeWidth = 10;
    let elem = mockCreateSVGElement({
      element: 'path',
      attr: { id: 'path', d: 'M0,1 L2,3', 'stroke-width': strokeWidth }
    });
    svgroot.append(elem);
    let bbox = getStrokedBBox([ elem ], mockaddSVGElementFromJson, mockPathActions);
    assert.deepEqual(bbox, { x: 0 - strokeWidth / 2, y: 1 - strokeWidth / 2, width: 2 + strokeWidth, height: 2 + strokeWidth });
    elem.remove();

    elem = mockCreateSVGElement({
      element: 'rect',
      attr: { id: 'rect', x: '0', y: '1', width: '5', height: '10', 'stroke-width': strokeWidth }
    });
    svgroot.append(elem);
    bbox = getStrokedBBox([ elem ], mockaddSVGElementFromJson, mockPathActions);
    assert.deepEqual(bbox, { x: 0 - strokeWidth / 2, y: 1 - strokeWidth / 2, width: 5 + strokeWidth, height: 10 + strokeWidth });
    elem.remove();

    elem = mockCreateSVGElement({
      element: 'line',
      attr: { id: 'line', x1: '0', y1: '1', x2: '5', y2: '6', 'stroke-width': strokeWidth }
    });
    svgroot.append(elem);
    bbox = getStrokedBBox([ elem ], mockaddSVGElementFromJson, mockPathActions);
    assert.deepEqual(bbox, { x: 0 - strokeWidth / 2, y: 1 - strokeWidth / 2, width: 5 + strokeWidth, height: 5 + strokeWidth });
    elem.remove();

    elem = mockCreateSVGElement({
      element: 'rect',
      attr: { id: 'rect', x: '0', y: '1', width: '5', height: '10', 'stroke-width': strokeWidth }
    });
    const g = mockCreateSVGElement({
      element: 'g',
      attr: {}
    });
    g.append(elem);
    svgroot.append(g);
    bbox = getStrokedBBox([ elem ], mockaddSVGElementFromJson, mockPathActions);
    assert.deepEqual(bbox, { x: 0 - strokeWidth / 2, y: 1 - strokeWidth / 2, width: 5 + strokeWidth, height: 10 + strokeWidth });
    g.remove();
  });

  it("Test getStrokedBBox with stroke-width 'none'", function () {
    const { getStrokedBBox } = utilities;

    let elem = mockCreateSVGElement({
      element: 'path',
      attr: { id: 'path', d: 'M0,1 L2,3', 'stroke-width': 'none' }
    });
    svgroot.append(elem);
    let bbox = getStrokedBBox([ elem ], mockaddSVGElementFromJson, mockPathActions);
    assert.deepEqual(bbox, { x: 0, y: 1, width: 2, height: 2 });
    elem.remove();

    elem = mockCreateSVGElement({
      element: 'rect',
      attr: { id: 'rect', x: '0', y: '1', width: '5', height: '10', 'stroke-width': 'none' }
    });
    svgroot.append(elem);
    bbox = getStrokedBBox([ elem ], mockaddSVGElementFromJson, mockPathActions);
    assert.deepEqual(bbox, { x: 0, y: 1, width: 5, height: 10 });
    elem.remove();

    elem = mockCreateSVGElement({
      element: 'line',
      attr: { id: 'line', x1: '0', y1: '1', x2: '5', y2: '6', 'stroke-width': 'none' }
    });
    svgroot.append(elem);
    bbox = getStrokedBBox([ elem ], mockaddSVGElementFromJson, mockPathActions);
    assert.deepEqual(bbox, { x: 0, y: 1, width: 5, height: 5 });
    elem.remove();

    elem = mockCreateSVGElement({
      element: 'rect',
      attr: { id: 'rect', x: '0', y: '1', width: '5', height: '10', 'stroke-width': 'none' }
    });
    const g = mockCreateSVGElement({
      element: 'g',
      attr: {}
    });
    g.append(elem);
    svgroot.append(g);
    bbox = getStrokedBBox([ elem ], mockaddSVGElementFromJson, mockPathActions);
    assert.deepEqual(bbox, { x: 0, y: 1, width: 5, height: 10 });
    g.remove();
  });

  it('Test getStrokedBBox with no stroke-width attribute', function () {
    const { getStrokedBBox } = utilities;

    let elem = mockCreateSVGElement({
      element: 'path',
      attr: { id: 'path', d: 'M0,1 L2,3' }
    });
    svgroot.append(elem);
    let bbox = getStrokedBBox([ elem ], mockaddSVGElementFromJson, mockPathActions);
    assert.deepEqual(bbox, { x: 0, y: 1, width: 2, height: 2 });
    elem.remove();

    elem = mockCreateSVGElement({
      element: 'rect',
      attr: { id: 'rect', x: '0', y: '1', width: '5', height: '10' }
    });
    svgroot.append(elem);
    bbox = getStrokedBBox([ elem ], mockaddSVGElementFromJson, mockPathActions);
    assert.deepEqual(bbox, { x: 0, y: 1, width: 5, height: 10 });
    elem.remove();

    elem = mockCreateSVGElement({
      element: 'line',
      attr: { id: 'line', x1: '0', y1: '1', x2: '5', y2: '6' }
    });
    svgroot.append(elem);
    bbox = getStrokedBBox([ elem ], mockaddSVGElementFromJson, mockPathActions);
    assert.deepEqual(bbox, { x: 0, y: 1, width: 5, height: 5 });
    elem.remove();

    elem = mockCreateSVGElement({
      element: 'rect',
      attr: { id: 'rect', x: '0', y: '1', width: '5', height: '10' }
    });
    const g = mockCreateSVGElement({
      element: 'g',
      attr: {}
    });
    g.append(elem);
    svgroot.append(g);
    bbox = getStrokedBBox([ elem ], mockaddSVGElementFromJson, mockPathActions);
    assert.deepEqual(bbox, { x: 0, y: 1, width: 5, height: 10 });
    g.remove();
  });

  /**
   * Returns radians for degrees.
   * @param {Float} degrees
   * @returns {Float}
   */
  function radians (degrees) {
    return degrees * Math.PI / 180;
  }

  /**
   *
   * @param {module:utilities.BBoxObject} point
   * @param {Float} angle
   * @param {module:math.XYObject} origin
   * @returns {module:math.XYObject}
   */
  function rotatePoint (point, angle, origin) { // eslint-disable-line no-shadow
    if (!origin) {
      origin = { x: 0, y: 0 };
    }
    const x = point.x - origin.x;
    const y = point.y - origin.y;
    const theta = radians(angle);
    return {
      x: x * Math.cos(theta) + y * Math.sin(theta) + origin.x,
      y: x * Math.sin(theta) + y * Math.cos(theta) + origin.y
    };
  }
  /**
   *
   * @param {module:utilities.BBoxObject} rect
   * @param {Float} angle
   * @param {module:math.XYObject} origin
   * @returns {module:utilities.BBoxObject}
   */
  function rotateRect (rect, angle, origin) { // eslint-disable-line no-shadow
    const tl = rotatePoint({ x: rect.x, y: rect.y }, angle, origin);
    const tr = rotatePoint({ x: rect.x + rect.width, y: rect.y }, angle, origin);
    const br = rotatePoint({ x: rect.x + rect.width, y: rect.y + rect.height }, angle, origin);
    const bl = rotatePoint({ x: rect.x, y: rect.y + rect.height }, angle, origin);

    const minx = Math.min(tl.x, tr.x, bl.x, br.x);
    const maxx = Math.max(tl.x, tr.x, bl.x, br.x);
    const miny = Math.min(tl.y, tr.y, bl.y, br.y);
    const maxy = Math.max(tl.y, tr.y, bl.y, br.y);

    return {
      x: minx,
      y: miny,
      width: (maxx - minx),
      height: (maxy - miny)
    };
  }
});<|MERGE_RESOLUTION|>--- conflicted
+++ resolved
@@ -3,11 +3,7 @@
 
 import '../../../instrumented/editor/jquery.min.js';
 
-<<<<<<< HEAD
-import {NS} from '../../../instrumented/common/namespaces.js';
-=======
 import { NS } from '../../../instrumented/common/namespaces.js';
->>>>>>> 0aba0431
 import * as utilities from '../../../instrumented/svgcanvas/utilities.js';
 import * as transformlist from '../../../instrumented/svgcanvas/svgtransformlist.js';
 import * as math from '../../../instrumented/svgcanvas/math.js';
@@ -59,11 +55,7 @@
         const type = seg.pathSegType;
         if (type === 1) { continue; }
         const pts = [];
-<<<<<<< HEAD
-        ['', 1, 2].forEach(function (n) {
-=======
         [ '', 1, 2 ].forEach(function (n) {
->>>>>>> 0aba0431
           const x = seg['x' + n], y = seg['y' + n];
           if (x !== undefined && y !== undefined) {
             const pt = math.transformPoint(x, y, m);
@@ -158,11 +150,7 @@
   });
 
   it.skip('Test getBBoxWithTransform and a rotation transform', function () {
-<<<<<<< HEAD
-    const {getBBoxWithTransform} = utilities;
-=======
     const { getBBoxWithTransform } = utilities;
->>>>>>> 0aba0431
 
     let elem = mockCreateSVGElement({
       element: 'path',
@@ -244,11 +232,7 @@
   });
 
   it.skip('Test getBBoxWithTransform with rotation and matrix transforms', function () {
-<<<<<<< HEAD
-    const {getBBoxWithTransform} = utilities;
-=======
     const { getBBoxWithTransform } = utilities;
->>>>>>> 0aba0431
 
     let tx = 10; // tx right
     let ty = 10; // tx down
