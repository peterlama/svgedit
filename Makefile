NAME=svg-edit
<<<<<<< HEAD
VERSION=2.5.1
=======
VERSION=2.6
PACKAGE=$(NAME)-$(VERSION)
>>>>>>> f41f5b34
MAKEDOCS=naturaldocs/NaturalDocs
PACKAGE=$(NAME)-$(VERSION)
CLOSURE=build/tools/closure-compiler.jar
<<<<<<< HEAD
YUI=build/tools/yuicompressor.jar
=======
>>>>>>> f41f5b34
ZIP=zip

# All files that will be compiled by the Closure compiler.

JS_FILES=\
	contextmenu/jquery.contextmenu.js \
	browser.js \
	svgtransformlist.js \
	math.js \
	units.js \
	svgutils.js \
	sanitize.js \
	history.js \
	select.js \
	draw.js \
	path.js \
	svgcanvas.js \
	svg-editor.js \
	contextmenu.js \
	locale/locale.js

JS_INPUT_FILES=$(addprefix editor/, $(JS_FILES))
JS_BUILD_FILES=$(addprefix build/$(PACKAGE)/, $(JS_FILES))
CLOSURE_JS_ARGS=$(addprefix --js , $(JS_INPUT_FILES))
COMPILED_JS=editor/svgedit.compiled.js

all: release firefox opera

<<<<<<< HEAD
minify:
	java -jar $(YUI) editor/spinbtn/JQuerySpinBtn.js > editor/spinbtn/JQuerySpinBtn.min.js
#	java -jar $(CLOSURE) --js editor/spinbtn/JQuerySpinBtn.js  --js_output_file editor/spinbtn/JQuerySpinBtn.min-c.js
	
	java -jar $(YUI) editor/svgicons/jquery.svgicons.js > editor/svgicons/jquery.svgicons.min.js
#	java -jar $(CLOSURE) --js editor/svgicons/jquery.svgicons.js  --js_output_file editor/svgicons/jquery.svgicons.min-c.js

	java -jar $(YUI) editor/jgraduate/jquery.jgraduate.js > editor/jgraduate/jquery.jgraduate.min.js
#	java -jar $(CLOSURE) --js editor/jgraduate/jquery.jgraduate.js  --js_output_file editor/jgraduate/jquery.jgraduate.min-c.js

	java -jar $(YUI) editor/svg-editor.js > editor/svg-editor.min.js
#	java -jar $(CLOSURE) --js editor/svg-editor.js  --js_output_file editor/svg-editor.min-c.js

	java -jar $(YUI) editor/svgcanvas.js > editor/svgcanvas.min.js
#	java -jar $(CLOSURE) --js editor/svgcanvas.js  --js_output_file editor/svgcanvas.min-c.js

	java -jar $(YUI) editor/locale/locale.js > editor/locale/locale.min.js
#	java -jar $(CLOSURE) --js editor/locale/locale.js  --js_output_file editor/locale/locale.min-c.js


build/$(PACKAGE): minify
	rm -rf config
	mkdir config
#	$(MAKEDOCS) -i editor/ -o html docs/ -p config/ -oft -r
	mkdir -p build/$(PACKAGE)
	cp -r editor/* build/$(PACKAGE)
	-find build/$(PACKAGE) -name .svn -type d -exec rm -rf {} \;
	
=======
# The build directory relies on the JS being compiled.
build/$(PACKAGE): $(COMPILED_JS)
	rm -rf config
	mkdir config
	if [ -x $(MAKEDOCS) ] ; then $(MAKEDOCS) -i editor/ -o html docs/ -p config/ -oft -r ; fi

	# Make build directory and copy all editor contents into it
	mkdir -p build/$(PACKAGE)
	cp -r editor/* build/$(PACKAGE)

	# Remove all hidden .svn directories
	-find build/$(PACKAGE) -name .svn -type d | xargs rm -rf {} \;

	# Create the release version of the main HTML file.
	build/tools/ship.py --i=editor/svg-editor.html --on=svg_edit_release > build/$(PACKAGE)/svg-editor.html

# NOTE: Some files are not ready for the Closure compiler: (jquery)
# NOTE: Our code safely compiles under SIMPLE_OPTIMIZATIONS
# NOTE: Our code is *not* ready for ADVANCED_OPTIMIZATIONS
# NOTE: WHITESPACE_ONLY and --formatting PRETTY_PRINT is helpful for debugging.
$(COMPILED_JS):
	java -jar $(CLOSURE) \
		--compilation_level SIMPLE_OPTIMIZATIONS \
		$(CLOSURE_JS_ARGS) \
		--js_output_file $(COMPILED_JS)

compile: $(COMPILED_JS)

>>>>>>> f41f5b34
release: build/$(PACKAGE)
	cd build ; $(ZIP) $(PACKAGE).zip -r $(PACKAGE) ; cd ..
	tar -z -c -f build/$(PACKAGE)-src.tar.gz \
	    --exclude='\.svn' \
	    --exclude='build/*' \
	    .

<<<<<<< HEAD
# firefox: build/$(PACKAGE)
# 	mkdir -p build/firefox/content/editor
# 	cp -r firefox-extension/* build/firefox
# 	rm -rf build/firefox/content/.svn
# 	rm -rf build/firefox/skin/.svn
# 	cp -r build/$(PACKAGE)/* build/firefox/content/editor
# 	cd build/firefox ; $(ZIP) ../$(PACKAGE).xpi -r * ; cd ../..
# 
# opera: build/$(PACKAGE)
# 	mkdir -p build/opera/editor
# 	cp opera-widget/* build/opera
# 	cp -r build/$(PACKAGE)/* build/opera/editor
# 	cd build/opera ; $(ZIP) ../$(PACKAGE).wgt -r * ; cd ../..
=======
firefox: build/$(PACKAGE)
	mkdir -p build/firefox/content/editor
	cp -r firefox-extension/* build/firefox
	rm -rf build/firefox/content/.svn
	cp -r build/$(PACKAGE)/* build/firefox/content/editor
	rm -f build/firefox/content/editor/embedapi.js
	cd build/firefox ; $(ZIP) ../$(PACKAGE).xpi -r * ; cd ../..

opera: build/$(PACKAGE)
	mkdir -p build/opera/editor
	cp opera-widget/* build/opera
	cp -r build/$(PACKAGE)/* build/opera/editor
	cd build/opera ; $(ZIP) ../$(PACKAGE).wgt -r * ; cd ../..
>>>>>>> f41f5b34

chrome:
	mkdir -p build/svgedit_app
	cp -a chrome-app/* build/svgedit_app
	cd build ; $(ZIP) -r $(PACKAGE)-crx.zip svgedit_app ; rm -rf svgedit_app; cd ..

clean:
	rm -rf config
	rm -rf build/$(PACKAGE)
<<<<<<< HEAD
#	rm -rf build/firefox
#	rm -rf build/opera
=======
	rm -rf build/firefox
	rm -rf build/opera
	rm -rf build/$(PACKAGE).zip
	rm -rf build/$(PACKAGE)-src.tar.gz
	rm -rf build/$(PACKAGE).xpi
	rm -rf build/$(PACKAGE).wgt
	rm -rf $(COMPILED_JS)
>>>>>>> f41f5b34
<|MERGE_RESOLUTION|>--- conflicted
+++ resolved
@@ -1,17 +1,8 @@
 NAME=svg-edit
-<<<<<<< HEAD
-VERSION=2.5.1
-=======
 VERSION=2.6
 PACKAGE=$(NAME)-$(VERSION)
->>>>>>> f41f5b34
 MAKEDOCS=naturaldocs/NaturalDocs
-PACKAGE=$(NAME)-$(VERSION)
 CLOSURE=build/tools/closure-compiler.jar
-<<<<<<< HEAD
-YUI=build/tools/yuicompressor.jar
-=======
->>>>>>> f41f5b34
 ZIP=zip
 
 # All files that will be compiled by the Closure compiler.
@@ -40,36 +31,6 @@
 
 all: release firefox opera
 
-<<<<<<< HEAD
-minify:
-	java -jar $(YUI) editor/spinbtn/JQuerySpinBtn.js > editor/spinbtn/JQuerySpinBtn.min.js
-#	java -jar $(CLOSURE) --js editor/spinbtn/JQuerySpinBtn.js  --js_output_file editor/spinbtn/JQuerySpinBtn.min-c.js
-	
-	java -jar $(YUI) editor/svgicons/jquery.svgicons.js > editor/svgicons/jquery.svgicons.min.js
-#	java -jar $(CLOSURE) --js editor/svgicons/jquery.svgicons.js  --js_output_file editor/svgicons/jquery.svgicons.min-c.js
-
-	java -jar $(YUI) editor/jgraduate/jquery.jgraduate.js > editor/jgraduate/jquery.jgraduate.min.js
-#	java -jar $(CLOSURE) --js editor/jgraduate/jquery.jgraduate.js  --js_output_file editor/jgraduate/jquery.jgraduate.min-c.js
-
-	java -jar $(YUI) editor/svg-editor.js > editor/svg-editor.min.js
-#	java -jar $(CLOSURE) --js editor/svg-editor.js  --js_output_file editor/svg-editor.min-c.js
-
-	java -jar $(YUI) editor/svgcanvas.js > editor/svgcanvas.min.js
-#	java -jar $(CLOSURE) --js editor/svgcanvas.js  --js_output_file editor/svgcanvas.min-c.js
-
-	java -jar $(YUI) editor/locale/locale.js > editor/locale/locale.min.js
-#	java -jar $(CLOSURE) --js editor/locale/locale.js  --js_output_file editor/locale/locale.min-c.js
-
-
-build/$(PACKAGE): minify
-	rm -rf config
-	mkdir config
-#	$(MAKEDOCS) -i editor/ -o html docs/ -p config/ -oft -r
-	mkdir -p build/$(PACKAGE)
-	cp -r editor/* build/$(PACKAGE)
-	-find build/$(PACKAGE) -name .svn -type d -exec rm -rf {} \;
-	
-=======
 # The build directory relies on the JS being compiled.
 build/$(PACKAGE): $(COMPILED_JS)
 	rm -rf config
@@ -98,7 +59,6 @@
 
 compile: $(COMPILED_JS)
 
->>>>>>> f41f5b34
 release: build/$(PACKAGE)
 	cd build ; $(ZIP) $(PACKAGE).zip -r $(PACKAGE) ; cd ..
 	tar -z -c -f build/$(PACKAGE)-src.tar.gz \
@@ -106,21 +66,6 @@
 	    --exclude='build/*' \
 	    .
 
-<<<<<<< HEAD
-# firefox: build/$(PACKAGE)
-# 	mkdir -p build/firefox/content/editor
-# 	cp -r firefox-extension/* build/firefox
-# 	rm -rf build/firefox/content/.svn
-# 	rm -rf build/firefox/skin/.svn
-# 	cp -r build/$(PACKAGE)/* build/firefox/content/editor
-# 	cd build/firefox ; $(ZIP) ../$(PACKAGE).xpi -r * ; cd ../..
-# 
-# opera: build/$(PACKAGE)
-# 	mkdir -p build/opera/editor
-# 	cp opera-widget/* build/opera
-# 	cp -r build/$(PACKAGE)/* build/opera/editor
-# 	cd build/opera ; $(ZIP) ../$(PACKAGE).wgt -r * ; cd ../..
-=======
 firefox: build/$(PACKAGE)
 	mkdir -p build/firefox/content/editor
 	cp -r firefox-extension/* build/firefox
@@ -134,7 +79,6 @@
 	cp opera-widget/* build/opera
 	cp -r build/$(PACKAGE)/* build/opera/editor
 	cd build/opera ; $(ZIP) ../$(PACKAGE).wgt -r * ; cd ../..
->>>>>>> f41f5b34
 
 chrome:
 	mkdir -p build/svgedit_app
@@ -144,15 +88,10 @@
 clean:
 	rm -rf config
 	rm -rf build/$(PACKAGE)
-<<<<<<< HEAD
-#	rm -rf build/firefox
-#	rm -rf build/opera
-=======
 	rm -rf build/firefox
 	rm -rf build/opera
 	rm -rf build/$(PACKAGE).zip
 	rm -rf build/$(PACKAGE)-src.tar.gz
 	rm -rf build/$(PACKAGE).xpi
 	rm -rf build/$(PACKAGE).wgt
-	rm -rf $(COMPILED_JS)
->>>>>>> f41f5b34
+	rm -rf $(COMPILED_JS)