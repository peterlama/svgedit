/*
 * svgcanvas.js
 *
 * Licensed under the Apache License, Version 2
 *
 * Copyright(c) 2009 Alexis Deveria
 * Copyright(c) 2009 Pavol Rusnak
 * Copyright(c) 2009 Jeff Schiller
 *
 */
/*
	TODOs for TransformList:

	* go through ungrouping again
	* ensure zooming works properly
	* ensure undo/redo works perfectly
*/

var isWebkit = navigator.userAgent.indexOf("AppleWebKit") != -1;
if(!window.console) {
	window.console = {};
	window.console.log = function(str) {};
	window.console.dir = function(str) {};
}
if( window.opera ) {
	window.console.log = function(str) {opera.postError(str);}
}

var uiStrings = {
	"pathNodeTooltip":"Drag node to move it. Double-click node to change segment type",
	"pathCtrlPtTooltip":"Drag control point to adjust curve properties"
};

// this defines which elements and attributes that we support
// TODO: add <a> elements to this
// TODO: add <marker> to this
// TODO: add <mask> to this
// TODO: add <pattern> to this
// TODO: add <symbol> to this
// TODO: add <tspan> to this
// TODO: add <use> to this
var svgWhiteList = {
	"circle": ["cx", "cy", "fill", "fill-opacity", "fill-rule", "id", "opacity", "r", "requiredFeatures", "stroke", "stroke-dasharray", "stroke-dashoffset", "stroke-linecap", "stroke-linejoin", "stroke-miterlimit", "stroke-opacity", "stroke-width", "systemLanguage", "transform"],
	"defs": [],
	"desc": [],
	"ellipse": ["cx", "cy", "fill", "fill-opacity", "fill-rule", "id", "opacity", "requiredFeatures", "rx", "ry", "stroke", "stroke-dasharray", "stroke-dashoffset", "stroke-linecap", "stroke-linejoin", "stroke-miterlimit", "stroke-opacity", "stroke-width", "systemLanguage", "transform"],
	"g": ["id", "display", "fill", "fill-opacity", "fill-rule", "opacity", "requiredFeatures", "stroke", "stroke-dasharray", "stroke-dashoffset", "stroke-linecap", "stroke-linejoin", "stroke-miterlimit", "stroke-opacity", "stroke-width", "systemLanguage", "transform"],
	"image": ["height", "id", "opacity", "requiredFeatures", "systemLanguage", "transform", "width", "x", "xlink:href", "xlink:title", "y"],
	"line": ["fill", "fill-opacity", "fill-rule", "id", "opacity", "requiredFeatures", "stroke", "stroke-dasharray", "stroke-dashoffset", "stroke-linecap", "stroke-linejoin", "stroke-miterlimit", "stroke-opacity", "stroke-width", "systemLanguage", "transform", "x1", "x2", "y1", "y2"],
	"linearGradient": ["id", "gradientTransform", "gradientUnits", "requiredFeatures", "spreadMethod", "systemLanguage", "x1", "x2", "y1", "y2"],
	"path": ["d", "fill", "fill-opacity", "fill-rule", "id", "opacity", "requiredFeatures", "stroke", "stroke-dasharray", "stroke-dashoffset", "stroke-linecap", "stroke-linejoin", "stroke-miterlimit", "stroke-opacity", "stroke-width", "systemLanguage", "transform"],
	"polygon": ["id", "fill", "fill-opacity", "fill-rule", "id", "opacity", "points", "requiredFeatures", "stroke", "stroke-dasharray", "stroke-dashoffset", "stroke-linecap", "stroke-linejoin", "stroke-miterlimit", "stroke-opacity", "stroke-width", "systemLanguage", "transform"],
	"polyline": ["id", "fill", "fill-opacity", "fill-rule", "opacity", "points", "requiredFeatures", "stroke", "stroke-dasharray", "stroke-dashoffset", "stroke-linecap", "stroke-linejoin", "stroke-miterlimit", "stroke-opacity", "stroke-width", "systemLanguage", "transform"],
	"radialGradient": ["id", "cx", "cy", "fx", "fy", "gradientTransform", "gradientUnits", "r", "requiredFeatures", "spreadMethod", "systemLanguage"],
	"rect": ["fill", "fill-opacity", "fill-rule", "height", "id", "opacity", "requiredFeatures", "rx", "ry", "stroke", "stroke-dasharray", "stroke-dashoffset", "stroke-linecap", "stroke-linejoin", "stroke-miterlimit", "stroke-opacity", "stroke-width", "systemLanguage", "transform", "width", "x", "y"],
	"stop": ["id", "offset", "requiredFeatures", "stop-color", "stop-opacity", "systemLanguage"],
	"switch": ["id", "requiredFeatures", "systemLanguage"],
	"svg": ["id", "height", "requiredFeatures", "systemLanguage", "transform", "viewBox", "width", "xmlns", "xmlns:xlink"],
	"text": ["fill", "fill-opacity", "fill-rule", "font-family", "font-size", "font-style", "font-weight", "id", "opacity", "requiredFeatures", "stroke", "stroke-dasharray", "stroke-dashoffset", "stroke-linecap", "stroke-linejoin", "stroke-miterlimit", "stroke-opacity", "stroke-width", "systemLanguage", "transform", "text-anchor", "x", "xml:space", "y"],
	"title": [],
};

function SvgCanvas(c)
{

var uiStrings = {
	"pathNodeTooltip":"Drag node to move it. Double-click node to change segment type",
	"pathCtrlPtTooltip":"Drag control point to adjust curve properties"
};

var toXml = function(str) {
	return $('<p/>').text(str).html();
};
var fromXml = function(str) {
	return $('<p/>').html(str).text();
};

var pathFuncsStrs = ['Moveto','Lineto','CurvetoCubic','CurvetoQuadratic','Arc','LinetoHorizontal','LinetoVertical','CurvetoCubicSmooth','CurvetoQuadraticSmooth']
var pathFuncs = [0,'ClosePath'];
$.each(pathFuncsStrs,function(i,s){pathFuncs.push(s+'Abs');pathFuncs.push(s+'Rel');});

// These command objects are used for the Undo/Redo stack
// attrs contains the values that the attributes had before the change
function ChangeElementCommand(elem, attrs, text) {
	this.elem = elem;
	this.text = text ? ("Change " + elem.tagName + " " + text) : ("Change " + elem.tagName);
	this.newValues = {};
	this.oldValues = attrs;
	for (attr in attrs) {
		if (attr == "#text") this.newValues[attr] = elem.textContent;
		else this.newValues[attr] = elem.getAttribute(attr);
	}

	this.apply = function() {
		var bChangedTransform = false;
		for( attr in this.newValues ) {
			if (this.newValues[attr]) {
				if (attr == "#text") this.elem.textContent = this.newValues[attr];
				else this.elem.setAttribute(attr, this.newValues[attr]);
			}
			else {
				if (attr == "#text") this.elem.textContent = "";
				else {
					this.elem.setAttribute(attr, "");
					this.elem.removeAttribute(attr);
				}
			}
			if (attr == "transform") { bChangedTransform = true; }
		}
		// relocate rotational transform, if necessary
		if(!bChangedTransform) {
			var angle = canvas.getRotationAngle(elem);
			if (angle) {
				var bbox = elem.getBBox();
				var cx = bbox.x + bbox.width/2,
					cy = bbox.y + bbox.height/2;
				var rotate = ["rotate(", angle, " ", cx, ",", cy, ")"].join('');
				if (rotate != elem.getAttribute("transform")) {
					elem.setAttribute("transform", rotate);
				}
			}
		}
		// if we are changing layer names, re-identify all layers
		if (this.elem.tagName == "title" && this.elem.parentNode.parentNode == svgcontent) {
			identifyLayers();
		}		
		return true;
	};

	this.unapply = function() {
		var bChangedTransform = false;
		for( attr in this.oldValues ) {
			if (this.oldValues[attr]) {
				if (attr == "#text") this.elem.textContent = this.oldValues[attr];
				else this.elem.setAttribute(attr, this.oldValues[attr]);
			}
			else {
				if (attr == "#text") this.elem.textContent = "";
				else this.elem.removeAttribute(attr);
			}
			if (attr == "transform") { bChangedTransform = true; }
		}
		// relocate rotational transform, if necessary
		if(!bChangedTransform) {
			var angle = canvas.getRotationAngle(elem);
			if (angle) {
				var bbox = elem.getBBox();
				var cx = bbox.x + bbox.width/2,
					cy = bbox.y + bbox.height/2;
				var rotate = ["rotate(", angle, " ", cx, ",", cy, ")"].join('');
				if (rotate != elem.getAttribute("transform")) {
					elem.setAttribute("transform", rotate);
				}
			}
		}
		// if we are changing layer names, re-identify all layers
		if (this.elem.tagName == "title" && this.elem.parentNode.parentNode == svgcontent) {
			identifyLayers();
		}		
		return true;
	};

	this.elements = function() { return [this.elem]; }
}

function InsertElementCommand(elem, text) {
	this.elem = elem;
	this.text = text || ("Create " + elem.tagName);
	this.parent = elem.parentNode;

	this.apply = function() { 
		this.elem = this.parent.insertBefore(this.elem, this.elem.nextSibling); 
		if (this.parent == svgcontent) {
			identifyLayers();
		}		
	};

	this.unapply = function() {
		this.parent = this.elem.parentNode;
		this.elem = this.elem.parentNode.removeChild(this.elem);
		if (this.parent == svgcontent) {
			identifyLayers();
		}		
	};

	this.elements = function() { return [this.elem]; };
}

function RemoveElementCommand(elem, parent, text) {
	this.elem = elem;
	this.text = text || ("Delete " + elem.tagName);
	this.parent = parent;

	this.apply = function() {
		this.parent = this.elem.parentNode;
		this.elem = this.parent.removeChild(this.elem);
		if (this.parent == svgcontent) {
			identifyLayers();
		}		
	};

	this.unapply = function() { 
		this.elem = this.parent.insertBefore(this.elem, this.elem.nextSibling); 
		if (this.parent == svgcontent) {
			identifyLayers();
		}		
	};

	this.elements = function() { return [this.elem]; };
}

function MoveElementCommand(elem, oldNextSibling, oldParent, text) {
	this.elem = elem;
	this.text = text ? ("Move " + elem.tagName + " to " + text) : ("Move " + elem.tagName);
	this.oldNextSibling = oldNextSibling;
	this.oldParent = oldParent;
	this.newNextSibling = elem.nextSibling;
	this.newParent = elem.parentNode;

	this.apply = function() {
		this.elem = this.newParent.insertBefore(this.elem, this.newNextSibling);
		if (this.newParent == svgcontent) {
			identifyLayers();
		}
	};

	this.unapply = function() {
		this.elem = this.oldParent.insertBefore(this.elem, this.oldNextSibling);
		if (this.oldParent == svgcontent) {
			identifyLayers();
		}
	};

	this.elements = function() { return [this.elem]; };
}

// TODO: create a 'typing' command object that tracks changes in text
// if a new Typing command is created and the top command on the stack is also a Typing
// and they both affect the same element, then collapse the two commands into one

// this command object acts an arbitrary number of subcommands 
function BatchCommand(text) {
	this.text = text || "Batch Command";
	this.stack = [];

	this.apply = function() {
		var len = this.stack.length;
		for (var i = 0; i < len; ++i) {
			this.stack[i].apply();
		}
	};

	this.unapply = function() {
		for (var i = this.stack.length-1; i >= 0; i--) {
			this.stack[i].unapply();
		}
	};

	this.elements = function() {
		// iterate through all our subcommands and find all the elements we are changing
		var elems = [];
		var cmd = this.stack.length;
		while (cmd--) {
			var thisElems = this.stack[cmd].elements();
			var elem = thisElems.length;
			while (elem--) {
				if (elems.indexOf(thisElems[elem]) == -1) elems.push(thisElems[elem]);
			}
		}
		return elems; 
	};

	this.addSubCommand = function(cmd) { this.stack.push(cmd); };

	this.isEmpty = function() { return this.stack.length == 0; };
}

// private members

	// **************************************************************************************
	// FIXME: what's the right way to make this 'class' private to the SelectorManager? 
	function Selector(id, elem) {
		// this is the selector's unique number
		this.id = id;

		// this holds a reference to the element for which this selector is being used
		this.selectedElement = elem;

		// this is a flag used internally to track whether the selector is being used or not
		this.locked = true;

		// this function is used to reset the id and element that the selector is attached to
		this.reset = function(e) {
			this.locked = true;
			this.selectedElement = e;
			this.resize();
			selectorManager.update();
			this.selectorGroup.setAttribute("display", "inline");
		};

		// this holds a reference to the <g> element that holds all visual elements of the selector
		this.selectorGroup = addSvgElementFromJson({ "element": "g",
													"attr": {"id": ("selectorGroup"+this.id)}
													});

		// this holds a reference to the path rect
		this.selectorRect = this.selectorGroup.appendChild( addSvgElementFromJson({
								"element": "path",
								"attr": {
									"id": ("selectedBox"+this.id),
									"fill": "none",
									"stroke": "blue",
									"stroke-width": "1",
									"stroke-dasharray": "5,5",
									// need to specify this so that the rect is not selectable
									"style": "pointer-events:none"
								}
							}) );

		// this holds a reference to the grip elements for this selector
		this.selectorGrips = {	"nw":null,
								"n":null,
								"ne":null,
								"e":null,
								"se":null,
								"s":null,
								"sw":null,
								"w":null
								};
		this.rotateGripConnector = this.selectorGroup.appendChild( addSvgElementFromJson({
							"element": "line",
							"attr": {
								"id": ("selectorGrip_rotateconnector_" + this.id),
								"stroke": "blue",
								"stroke-width": "1"
							}
						}) );
		this.rotateGrip = this.selectorGroup.appendChild( addSvgElementFromJson({
							"element": "circle",
							"attr": {
								"id": ("selectorGrip_rotate_" + this.id),
								"fill": "lime",
								"r": 4,
								"stroke": "blue",
								"stroke-width": 2,
								"style": "cursor:url(images/rotate.png) 12 12, auto;"
							}
						}) );
		
		// add the corner grips
		for (dir in this.selectorGrips) {
			this.selectorGrips[dir] = this.selectorGroup.appendChild( 
				addSvgElementFromJson({
					"element": "circle",
					"attr": {
						"id": ("selectorGrip_resize_" + dir + "_" + this.id),
						"fill": "blue",
						"r": 4,
						"style": ("cursor:" + dir + "-resize"),
						// This expands the mouse-able area of the grips making them
						// easier to grab with the mouse.
						// This works in Opera and WebKit, but does not work in Firefox
						// see https://bugzilla.mozilla.org/show_bug.cgi?id=500174
						"stroke-width": 2,
						"pointer-events":"all",
						"display":"none"
					}
				}) );
		}

		this.showGrips = function(show) {
			// TODO: use suspendRedraw() here
			var bShow = show ? "inline" : "none";
			this.rotateGrip.setAttribute("display", bShow);
			this.rotateGripConnector.setAttribute("display", bShow);
			var elem = this.selectedElement;
			if(elem && (elem.tagName == "text")) bShow = "none";// || elem.tagName == "g")) bShow = "none";
			for (dir in this.selectorGrips) {
				this.selectorGrips[dir].setAttribute("display", bShow);
			}
			if(elem) this.updateGripCursors(canvas.getRotationAngle(elem));
		};
		
		// Updates cursors for corner grips on rotation so arrows point the right way
		this.updateGripCursors = function(angle) {
			var dir_arr = [];
			var steps = Math.round(angle / 45);
			if(steps < 0) steps += 8;
			for (dir in this.selectorGrips) {
				dir_arr.push(dir);
			}
			while(steps > 0) {
				dir_arr.push(dir_arr.shift());
				steps--;
			}
			var i = 0;
			for (dir in this.selectorGrips) {
				this.selectorGrips[dir].setAttribute('style', ("cursor:" + dir_arr[i] + "-resize"));
				i++;
			};
		};
		
		this.resize = function() {
			var selectedBox = this.selectorRect;
			var selectedGrips = this.selectorGrips;
			var selected = this.selectedElement;
			var sw = round(selected.getAttribute("stroke-width"));
			var offset = 1/canvas.getZoom();
			if (selected.getAttribute("stroke") != "none" && !isNaN(sw)) {
				offset += sw/2;
			}
			if (selected.tagName == "text") {
				offset += 2/canvas.getZoom();
			}
			var bbox = canvas.getBBox(selected);
			if(selected.tagName == 'g') {
				// The bbox for a group does not include stroke vals, so we
				// get the bbox based on its children. 
				var stroked_bbox = canvas.getStrokedBBox(selected.childNodes);
				$.each(bbox, function(key, val) {
					bbox[key] = stroked_bbox[key];
				});
			}

			// loop and transform our bounding box until we reach our first rotation
			var tlist = canvas.getTransformList(selected);
			var m = transformListToTransform(tlist).matrix;

			// This should probably be handled somewhere else, but for now
			// it keeps the selection box correctly positioned when zoomed
			m.e *= current_zoom;
			m.f *= current_zoom;
			
			// apply the transforms
			var l=bbox.x-offset, t=bbox.y-offset, w=bbox.width+(offset<<1), h=bbox.height+(offset<<1);
			var bbox = {x:l, y:t, width:w, height:h};
			
			// we need to handle temporary transforms too
			// if skewed, get its transformed box, then find its axis-aligned bbox
			
			//*
			var nbox = transformBox(l*current_zoom, t*current_zoom, w*current_zoom, h*current_zoom, m);
			
			// now if the shape is rotated, un-rotate it
			var cx = nbox.aabox.x + nbox.aabox.width/2; //nbox.tl.x + (nbox.tr.x - nbox.tl.x)/2;
			var cy = nbox.aabox.y + nbox.aabox.height/2; //nbox.tl.y + (nbox.bl.y - nbox.tl.y)/2;
			var angle = canvas.getRotationAngle(selected);
			if (angle) {
				
				var rot = svgroot.createSVGTransform();
				rot.setRotate(-angle,cx,cy);
				var rotm = rot.matrix;
				nbox.tl = transformPoint(nbox.tl.x,nbox.tl.y,rotm);
				nbox.tr = transformPoint(nbox.tr.x,nbox.tr.y,rotm);
				nbox.bl = transformPoint(nbox.bl.x,nbox.bl.y,rotm);
				nbox.br = transformPoint(nbox.br.x,nbox.br.y,rotm);
				
				// calculate the axis-aligned bbox
				var minx = nbox.tl.x,
					miny = nbox.tl.y,
					maxx = nbox.tl.x,
					maxy = nbox.tl.y;
				
				minx = Math.min(minx, Math.min(nbox.tr.x, Math.min(nbox.bl.x, nbox.br.x) ) );
				miny = Math.min(miny, Math.min(nbox.tr.y, Math.min(nbox.bl.y, nbox.br.y) ) );
				maxx = Math.max(maxx, Math.max(nbox.tr.x, Math.max(nbox.bl.x, nbox.br.x) ) );
				maxy = Math.max(maxy, Math.max(nbox.tr.y, Math.max(nbox.bl.y, nbox.br.y) ) );
				
				nbox.aabox.x = minx;
				nbox.aabox.y = miny;
				nbox.aabox.width = (maxx-minx);
				nbox.aabox.height = (maxy-miny);
			}

			// TODO: handle negative?

			var sr_handle = svgroot.suspendRedraw(100);

			var dstr = "M" + nbox.aabox.x + "," + nbox.aabox.y
						+ " L" + (nbox.aabox.x+nbox.aabox.width) + "," + nbox.aabox.y
						+ " " + (nbox.aabox.x+nbox.aabox.width) + "," + (nbox.aabox.y+nbox.aabox.height)
						+ " " + nbox.aabox.x + "," + (nbox.aabox.y+nbox.aabox.height) + "z";
			assignAttributes(selectedBox, {'d': dstr});
			
			var gripCoords = {
				nw: [nbox.aabox.x, nbox.aabox.y],
				ne: [nbox.aabox.x+nbox.aabox.width, nbox.aabox.y],
				sw: [nbox.aabox.x, nbox.aabox.y+nbox.aabox.height],
				se: [nbox.aabox.x+nbox.aabox.width, nbox.aabox.y+nbox.aabox.height],
				n:  [nbox.aabox.x + (nbox.aabox.width)/2, nbox.aabox.y],
				w:	[nbox.aabox.x, nbox.aabox.y + (nbox.aabox.height)/2],
				e:	[nbox.aabox.x + nbox.aabox.width, nbox.aabox.y + (nbox.aabox.height)/2],
				s:	[nbox.aabox.x + (nbox.aabox.width)/2, nbox.aabox.y + nbox.aabox.height],
			};
			$.each(gripCoords, function(dir, coords) {
				assignAttributes(selectedGrips[dir], {
					cx: coords[0], cy: coords[1]
				});
			});

			if (angle) {
				this.selectorGroup.setAttribute("transform", "rotate(" + [angle,cx,cy].join(",") + ")");
			}
			else {
				this.selectorGroup.setAttribute("transform", "");
			}

			// we want to go 20 pixels in the negative transformed y direction, ignoring scale
			assignAttributes(this.rotateGripConnector, { x1: nbox.aabox.x + (nbox.aabox.width)/2, 
														y1: nbox.aabox.y, 
														x2: nbox.aabox.x + (nbox.aabox.width)/2, 
														y2: nbox.aabox.y- 20});
			assignAttributes(this.rotateGrip, { cx: nbox.aabox.x + (nbox.aabox.width)/2, 
												cy: nbox.aabox.y - 20 });
			
			svgroot.unsuspendRedraw(sr_handle);
		};

		// now initialize the selector
		this.reset(elem);
	};

	function SelectorManager() {

		// this will hold the <g> element that contains all selector rects/grips
		this.selectorParentGroup = null;

		// this is a special rect that is used for multi-select
		this.rubberBandBox = null;

		// this will hold objects of type Selector (see above)
		this.selectors = [];

		// this holds a map of SVG elements to their Selector object
		this.selectorMap = {};

		// local reference to this object
		var mgr = this;

		this.initGroup = function() {
			// remove old selector parent group if it existed
			if (mgr.selectorParentGroup && mgr.selectorParentGroup.parentNode) {
				mgr.selectorParentGroup.parentNode.removeChild(mgr.selectorParentGroup);
			}
			// create parent selector group and add it to svgroot
			mgr.selectorParentGroup = svgdoc.createElementNS(svgns, "g");
			mgr.selectorParentGroup.setAttribute("id", "selectorParentGroup");
			svgroot.appendChild(mgr.selectorParentGroup);
			mgr.selectorMap = {};
			mgr.selectors = [];
			mgr.rubberBandBox = null;
			mgr.update();
		};

		this.requestSelector = function(elem) {
			if (elem == null) return null;
			var N = this.selectors.length;
			// if we've already acquired one for this element, return it
			if (typeof(this.selectorMap[elem.id]) == "object") {
				this.selectorMap[elem.id].locked = true;
				return this.selectorMap[elem.id];
			}

			for (var i = 0; i < N; ++i) {
				if (this.selectors[i] && !this.selectors[i].locked) {
					this.selectors[i].locked = true;
					this.selectors[i].reset(elem);
					this.selectorMap[elem.id] = this.selectors[i];
					return this.selectors[i];
				}
			}
			// if we reached here, no available selectors were found, we create one
			this.selectors[N] = new Selector(N, elem);
			this.selectorParentGroup.appendChild(this.selectors[N].selectorGroup);
			this.selectorMap[elem.id] = this.selectors[N];
			return this.selectors[N];
		};
		this.releaseSelector = function(elem) {
			if (elem == null) return;
			var N = this.selectors.length;
			var sel = this.selectorMap[elem.id];
			for (var i = 0; i < N; ++i) {
				if (this.selectors[i] && this.selectors[i] == sel) {
					if (sel.locked == false) {
						console.log("WARNING! selector was released but was already unlocked");
					}
					delete this.selectorMap[elem.id];
					sel.locked = false;
					sel.selectedElement = null;
					sel.showGrips(false);

					// remove from DOM and store reference in JS but only if it exists in the DOM
					try {
						sel.selectorGroup.setAttribute("display", "none");
					} catch(e) { }

					break;
				}
			}
		};

		// this keeps the selector groups as the last child in the document
		this.update = function() {
			this.selectorParentGroup = svgroot.appendChild(this.selectorParentGroup);
		};

		this.getRubberBandBox = function() {
			if (this.rubberBandBox == null) {
				this.rubberBandBox = this.selectorParentGroup.appendChild(
						addSvgElementFromJson({ "element": "rect",
							"attr": {
								"id": "selectorRubberBand",
								"fill": "blue",
								"fill-opacity": 0.15,
								"stroke": "blue",
								"stroke-width": 0.5,
								"display": "none",
								"style": "pointer-events:none"
							}
						}));
			}
			return this.rubberBandBox;
		};

		this.initGroup();
	}
	// **************************************************************************************

	// **************************************************************************************
	// SVGTransformList implementation for Webkit 
	// These methods do not currently raise any exceptions.
	// These methods also do not check that transforms are being inserted or handle if
	// a transform is already in the list, etc.  This is basically implementing as much
	// of SVGTransformList that we need to get the job done.
	//
	//  interface SVGEditTransformList { 
	//		attribute unsigned long numberOfItems;
	//		void   clear (  )
	//		SVGTransform initialize ( in SVGTransform newItem )
	//		SVGTransform getItem ( in unsigned long index )
	//		SVGTransform insertItemBefore ( in SVGTransform newItem, in unsigned long index )
	//		SVGTransform replaceItem ( in SVGTransform newItem, in unsigned long index )
	//		SVGTransform removeItem ( in unsigned long index )
	//		SVGTransform appendItem ( in SVGTransform newItem )
	//		NOT IMPLEMENTED: SVGTransform createSVGTransformFromMatrix ( in SVGMatrix matrix );
	//		NOT IMPLEMENTED: SVGTransform consolidate (  );
	//	}
	// **************************************************************************************
	var svgTransformLists = {};
	var SVGEditTransformList = function(elem) {
		this._elem = elem || null;
		this._xforms = [];
		// TODO: how do we capture the undo-ability in the changed transform list?
		this._update = function() {
			var tstr = "";
			var concatMatrix = svgroot.createSVGMatrix();
			for (var i = 0; i < this.numberOfItems; ++i) {
				var xform = this._list.getItem(i);
				tstr += transformToObj(xform).text + " ";
			}
			this._elem.setAttribute("transform", tstr);
		};
		this._list = this;
		
		this.numberOfItems = 0;
		this.clear = function() { 
			this.numberOfItems = 0;
			this._xforms = [];
		};
		
		this.initialize = function(newItem) {
			this.numberOfItems = 1;
			this._xforms = [newItem];
		};
		
		this.getItem = function(index) {
			if (index < this.numberOfItems && index >= 0) {
				return this._xforms[index];
			}
			return null;
		};
		
		this.insertItemBefore = function(newItem, index) {
			var retValue = null;
			if (index >= 0) {
				if (index < this.numberOfItems) {
					var newxforms = new Array(this.numberOfItems + 1);
					// TODO: use array copying and slicing
					for ( var i = 0; i < index; ++i) {
						newxforms[i] = this._xforms[i];
					}
					newxforms[i] = newItem;
					for ( var j = i+1; i < this.numberOfItems; ++j, ++i) {
						newxforms[j] = this._xforms[i];
					}
					this.numberOfItems++;
					this._xforms = newxforms;
					retValue = newItem;
					this._list._update();
				}
				else {
					retValue = this._list.appendItem(newItem);
				}
			}
			return retValue;
		};
		
		this.replaceItem = function(newItem, index) {
			var retValue = null;
			if (index < this.numberOfItems && index >= 0) {
				this._xforms[index] = newItem;
				retValue = newItem;
				this._list._update();
			}
			return retValue;
		};
		
		this.removeItem = function(index) {
			var retValue = null;
			if (index < this.numberOfItems && index >= 0) {
				var retValue = this._xforms[index];
				var newxforms = new Array(this.numberOfItems - 1);
				for (var i = 0; i < index; ++i) {
					newxforms[i] = this._xforms[i];
				}
				for (var j = i; j < this.numberOfItems-1; ++j, ++i) {
					newxforms[j] = this._xforms[i+1];
				}
				this.numberOfItems--;
				this._xforms = newxforms;
				this._list._update();
			}
			return retValue;
		};
		
		this.appendItem = function(newItem) {
			this._xforms.push(newItem);
			this.numberOfItems++;
			this._list._update();
			return newItem;
		};
	};
	// **************************************************************************************

	var addSvgElementFromJson = function(data) {
		return canvas.updateElementFromJson(data)
	};

	var assignAttributes = function(node, attrs, suspendLength) {
		if(!suspendLength) suspendLength = 0;
		// Opera has a problem with suspendRedraw() apparently
		var handle = null;
		if (!window.opera) svgroot.suspendRedraw(suspendLength);

		for (i in attrs) {
			var ns = (i.substr(0,4) == "xml:" ? xmlns : 
				i.substr(0,6) == "xlink:" ? xlinkns : null);
			node.setAttributeNS(ns, i, attrs[i]);
		}
		
		if (!window.opera) svgroot.unsuspendRedraw(handle);
	};

	// remove unneeded attributes
	// makes resulting SVG smaller
	var cleanupElement = function(element) {
		var handle = svgroot.suspendRedraw(60);
		if (element.getAttribute('fill-opacity') == '1')
			element.removeAttribute('fill-opacity');
		if (element.getAttribute('opacity') == '1')
			element.removeAttribute('opacity');
		if (element.getAttribute('stroke') == 'none')
			element.removeAttribute('stroke');
		if (element.getAttribute('stroke-dasharray') == 'none')
			element.removeAttribute('stroke-dasharray');
		if (element.getAttribute('stroke-opacity') == '1')
			element.removeAttribute('stroke-opacity');
		if (element.getAttribute('stroke-width') == '1')
			element.removeAttribute('stroke-width');
		if (element.getAttribute('rx') == '0')
			element.removeAttribute('rx')
		if (element.getAttribute('ry') == '0')
			element.removeAttribute('ry')
		if (element.getAttribute('display') == 'inline')
			element.removeAttribute('display');
		svgroot.unsuspendRedraw(handle);
	};

	this.updateElementFromJson = function(data) {
		var shape = svgdoc.getElementById(data.attr.id);
		// if shape is a path but we need to create a rect/ellipse, then remove the path
		if (shape && data.element != shape.tagName) {
			current_layer.removeChild(shape);
			shape = null;
		}
		if (!shape) {
			shape = svgdoc.createElementNS(svgns, data.element);
			if (current_layer) {
				current_layer.appendChild(shape);
			}
		}
		assignAttributes(shape, data.attr, 100);
		cleanupElement(shape);
		return shape;
	};

	// TODO: declare the variables and set them as null, then move this setup stuff to
	// an initialization function - probably just use clear()
	var canvas = this;
	var container = c;
	var svgns = "http://www.w3.org/2000/svg";
	var xlinkns = "http://www.w3.org/1999/xlink";
	var xmlns = "http://www.w3.org/XML/1998/namespace";
	var idprefix = "svg_";
	var svgdoc  = c.ownerDocument;
	var svgroot = svgdoc.createElementNS(svgns, "svg");
	svgroot.setAttribute("width", 640);
	svgroot.setAttribute("height", 480);
	svgroot.setAttribute("id", "svgroot");
	svgroot.setAttribute("xmlns", svgns);
	svgroot.setAttribute("xmlns:xlink", xlinkns);
	container.appendChild(svgroot);
	var svgcontent = svgdoc.createElementNS(svgns, "svg");
	svgcontent.setAttribute('id', 'svgcontent');
	svgcontent.setAttribute('viewBox', '0 0 640 480');
	svgcontent.setAttribute("xmlns", svgns);
	svgcontent.setAttribute("xmlns:xlink", xlinkns);
	svgroot.appendChild(svgcontent);
	// TODO: make this string optional and set by the client
	// TODO: make sure this is always at the top of the SVG file right underneath the <svg> element
	var comment = svgdoc.createComment(" Created with SVG-edit - http://svg-edit.googlecode.com/ ");
	svgcontent.appendChild(comment);
	// TODO For Issue 208: this is a start on a thumbnail
//	var svgthumb = svgdoc.createElementNS(svgns, "use");
//	svgthumb.setAttribute('width', '100');
//	svgthumb.setAttribute('height', '100');
//	svgthumb.setAttributeNS(xlinkns, 'href', '#svgcontent');
//	svgroot.appendChild(svgthumb);
	// z-ordered array of tuples containing layer names and <g> elements
	// the first layer is the one at the bottom of the rendering
	var all_layers = [];
	var encodableImages = {};
	var last_good_img_url = 'images/logo.png';
	// pointer to the current layer <g>
	var current_layer = null;
	var save_options = {round_digits: 5};
	var d_attr = null;
	var started = false;
	var obj_num = 1;
	var start_x = null;
	var start_y = null;
	var start_transform = null;
	var current_mode = "select";
	var current_resize_mode = "none";
	
	var all_properties = {
		shape: {
			fill: "#FF0000",
			fill_paint: null,
			fill_opacity: 1,
			stroke: "#000000",
			stroke_paint: null,
			stroke_opacity: 1,
			stroke_width: 5,
			stroke_style: 'none',
			opacity: 1
		}
	};
	
	all_properties.text = $.extend(true, {}, all_properties.shape);
	$.extend(all_properties.text, {
		fill: "#000000",
		stroke_width: 0,
		font_size: 24,
		font_family: 'serif'
	});

	var cur_shape = all_properties.shape;
	var cur_text = all_properties.text;
	var cur_properties = cur_shape;
	
	var freehand_min_x = null;
	var freehand_max_x = null;
	var freehand_min_y = null;
	var freehand_max_y = null;
	var current_path = null;
	var current_path_pts = [];
	var current_path_pt = -1;
	var current_path_pt_drag = -1;
	var current_path_oldd = null;
	var current_ctrl_pt_drag = -1;
	var link_control_pts = false;
	var current_zoom = 1;
	// this will hold all the currently selected elements
	// default size of 1 until it needs to grow bigger
	var selectedElements = new Array(1); 
	// this holds the selected's bbox
	var selectedBBoxes = new Array(1);
	var justSelected = null;
	// this object manages selectors for us
	var selectorManager = new SelectorManager();
	var rubberBox = null;
	var events = {};
	var undoStackPointer = 0;
	var undoStack = [];
	var curBBoxes = [];

	// This method rounds the incoming value to the nearest value based on the current_zoom
	var round = function(val){
		return parseInt(val*current_zoom)/current_zoom;
	};

	// This method sends back an array or a NodeList full of elements that
	// intersect the multi-select rubber-band-box on the current_layer only.
	// 
	// Since the only browser that supports the SVG DOM getIntersectionList is Opera, 
	// we need to provide an implementation here.  We brute-force it for now.
	// 
	// Reference:
	// Firefox does not implement getIntersectionList(), see https://bugzilla.mozilla.org/show_bug.cgi?id=501421
	// Webkit does not implement getIntersectionList(), see https://bugs.webkit.org/show_bug.cgi?id=11274
	var getIntersectionList = function(rect) {
		if (rubberBox == null) { return null; }

		if(!curBBoxes.length) {
			// Cache all bboxes
			curBBoxes = canvas.getVisibleElements(current_layer, true);
		}
		
		var resultList = null;
		try {
			resultList = current_layer.getIntersectionList(rect, null);
		} catch(e) { }

		if (resultList == null || typeof(resultList.item) != "function") {
			resultList = [];

			var rubberBBox = rubberBox.getBBox();
			$.each(rubberBBox, function(key, val) {
				rubberBBox[key] = val / current_zoom;
			});
			var i = curBBoxes.length;
			while (i--) {
				if (Utils.rectsIntersect(rubberBBox, curBBoxes[i].bbox))  {
					resultList.push(curBBoxes[i].elem);
				}
			}
		}
		// addToSelection expects an array, but it's ok to pass a NodeList 
		// because using square-bracket notation is allowed: 
		// http://www.w3.org/TR/DOM-Level-2-Core/ecma-script-binding.html
		return resultList;
	};

	// FIXME: we MUST compress consecutive text changes to the same element
	// (right now each keystroke is saved as a separate command that includes the
	// entire text contents of the text element)
	// TODO: consider limiting the history that we store here (need to do some slicing)
	var addCommandToHistory = function(cmd) {
		// if our stack pointer is not at the end, then we have to remove
		// all commands after the pointer and insert the new command
		if (undoStackPointer < undoStack.length && undoStack.length > 0) {
			undoStack = undoStack.splice(0, undoStackPointer);
		}
		undoStack.push(cmd);
		undoStackPointer = undoStack.length;
	};

// private functions
	var getId = function() {
		if (events["getid"]) return call("getid", obj_num);
		return idprefix + obj_num;
	};

	var getNextId = function() {
		// ensure the ID does not exist
		var id = getId();
		while (svgdoc.getElementById(id)) {
			obj_num++;
			id = getId();
		}
		return id;
	};

	var call = function(event, arg) {
		if (events[event]) {
			return events[event](this,arg);
		}
	};

	// this function sanitizes the input node and its children
	// this function only keeps what is allowed from our whitelist defined above
	var sanitizeSvg = function(node) {
		// we only care about element nodes
		// automatically return for all comment, etc nodes
		// for text, we do a whitespace trim
		if (node.nodeType == 3) {
			node.nodeValue = node.nodeValue.replace(/^\s+|\s+$/g, "");
			// Remove empty text nodes
			if(!node.nodeValue.length) node.parentNode.removeChild(node);
		}
		if (node.nodeType != 1) return;
		var doc = node.ownerDocument;
		var parent = node.parentNode;
		// can parent ever be null here?  I think the root node's parent is the document...
		if (!doc || !parent) return;

		var allowedAttrs = svgWhiteList[node.nodeName];
		// if this element is allowed
		if (allowedAttrs != undefined) {
			var i = node.attributes.length;
			while (i--) {
				// if the attribute is not in our whitelist, then remove it
				// could use jQuery's inArray(), but I don't know if that's any better
				var attrName = node.attributes.item(i).nodeName;
				if (allowedAttrs.indexOf(attrName) == -1) {
					// TODO: do I need to call setAttribute(..., "") here for Fx2?
					node.removeAttribute(attrName);
				}
				if(attrName == 'd') {
					// Convert to absolute
					node.setAttribute('d',convertPath(node));
				}
			}

			// recurse to children
			i = node.childNodes.length;
			while (i--) { sanitizeSvg(node.childNodes.item(i)); }
		}
		// else, remove this element
		else {
			// remove all children from this node and insert them before this node
			var children = [];
			while (node.hasChildNodes()) {
				children.push(parent.insertBefore(node.firstChild, node));
			}

			// remove this node from the document altogether
			parent.removeChild(node);

			// call sanitizeSvg on each of those children
			var i = children.length;
			while (i--) { sanitizeSvg(children[i]); }

		}
	};

	var removeUnusedGrads = function() {
		var defs = svgcontent.getElementsByTagNameNS(svgns, "defs");
		if(!defs || !defs.length) return;
		
		var all_els = svgcontent.getElementsByTagNameNS(svgns, '*');
		var grad_uses = [];
		
		$.each(all_els, function(i, el) {
			var fill = el.getAttribute('fill');
			if(fill && fill.indexOf('url(#') == 0) {
				//found gradient
				grad_uses.push(fill);
			} 
			
			var stroke = el.getAttribute('stroke');
			if(stroke && stroke.indexOf('url(#') == 0) {
				//found gradient
				grad_uses.push(stroke);
			} 
		});
		
		var lgrads = svgcontent.getElementsByTagNameNS(svgns, "linearGradient");
		var grad_ids = [];
		var i = lgrads.length;
		while (i--) {
			var grad = lgrads[i];
			var id = grad.id;
			var url_id = 'url(#' + id + ')';
			if($.inArray(url_id, grad_uses) == -1) {
				// Not found, so remove
				grad.parentNode.removeChild(grad);
			}
		}
		
		// Remove defs if empty
		var i = defs.length;
		while (i--) {
			var def = defs[i];
			if(!def.getElementsByTagNameNS(svgns,'*').length) {
				def.parentNode.removeChild(def);
			}
		}
	}
	
	var svgCanvasToString = function() {
		removeUnusedGrads();
		canvas.clearPath(true);
		$.each(svgcontent.childNodes, function(i, node) {
			if(i && node.nodeType == 8 && node.data.indexOf('Created with') != -1) {
				svgcontent.insertBefore(node, svgcontent.firstChild);
			}
		});
		svgcontent.removeAttribute('id');
		var res = canvas.getResolution();
 		assignAttributes(svgcontent, {width: res.w, height: res.h});
		svgcontent.removeAttribute('viewBox');
		var output = svgToString(svgcontent, 0);
		assignAttributes(svgcontent, {id: 'svgcontent', 'viewBox':[0,0,res.w,res.h].join(' ')});
		return output;
	}

	var svgToString = function(elem, indent) {
		var out = new Array();
		if (elem) {
			cleanupElement(elem);
			var attrs = elem.attributes;
			var attr;
			var i;
			var childs = elem.childNodes;
			for (i=0; i<indent; i++) out.push(" ");
			out.push("<"); out.push(elem.nodeName);
			for (i=attrs.length-1; i>=0; i--) {
				attr = attrs.item(i);
				var attrVal = attr.nodeValue;
				
				if (attrVal != "") {
					if(attrVal.indexOf('pointer-events') == 0) continue;
					out.push(" "); 
					if(attr.localName == 'd') attrVal = convertPath(elem, true);
					if(!isNaN(attrVal)) {
						attrVal = shortFloat(attrVal);
					}
					
					// Embed images when saving 
					if(save_options.apply
						&& elem.nodeName == 'image' 
						&& attr.localName == 'href'
						&& save_options.images
						&& save_options.images == 'embed') {
						var img = encodableImages[attrVal];
						if(img) attrVal = img;
					}
					
					// map various namespaces to our fixed namespace prefixes
					// TODO: put this into a map and do a look-up instead of if-else
					if (attr.namespaceURI == xlinkns) {
						out.push('xlink:');
					}
					else if(attr.namespaceURI == 'http://www.w3.org/2000/xmlns/' && attr.localName != 'xmlns') {
						out.push('xmlns:');
					}
					else if(attr.namespaceURI == xmlns) {
						out.push('xml:');
					}
					out.push(attr.localName); out.push("=\""); 
					out.push(attrVal); out.push("\"");
				}
			}
			if (elem.hasChildNodes()) {
				out.push(">");
				indent++;
				var bOneLine = false;
				for (i=0; i<childs.length; i++)
				{
					var child = childs.item(i);
					if (child.id == "selectorParentGroup") continue;
					switch(child.nodeType) {
					case 1: // element node
						out.push("\n");
						out.push(svgToString(childs.item(i), indent));
						break;
					case 3: // text node
						var str = child.nodeValue.replace(/^\s+|\s+$/g, "");
						if (str != "") {
							bOneLine = true;
							out.push(toXml(str) + "");
						}
						break;
					case 8: // comment
						out.push("\n");
						out.push(new Array(indent+1).join(" "));
						out.push("<!--");
						out.push(child.data);
						out.push("-->");
						break;
					} // switch on node type
				}
				indent--;
				if (!bOneLine) {
					out.push("\n");
					for (i=0; i<indent; i++) out.push(" ");
				}
				out.push("</"); out.push(elem.nodeName); out.push(">");
			} else {
				out.push("/>");
			}
		}
		return out.join('');
	}; // end svgToString()

	this.embedImage = function(val, callback) {
	
		// Below is some code to fetch the data: URL representation
		// of local image files. It is commented out until we figure out
		// a way of introducing this as an option into the UI.  Also, it 
		// does not work in Firefox at all :(

		// load in the image and once it's loaded, get the dimensions
		$(new Image()).load(function() {
			// create a canvas the same size as the raster image
			var canvas = document.createElement("canvas");
			canvas.width = this.width;
			canvas.height = this.height;
			// load the raster image into the canvas
			canvas.getContext("2d").drawImage(this,0,0);
			// retrieve the data: URL
			try {
				var urldata = ';svgedit_url=' + encodeURIComponent(val);
				urldata = canvas.toDataURL().replace(';base64',urldata+';base64');
				encodableImages[val] = urldata;
			} catch(e) {
				encodableImages[val] = false;
			}
			last_good_img_url = val;
			if(callback) callback(encodableImages[val]);
		}).attr('src',val);
	}

	// importNode, like cloneNode, causes the comma-to-period
	// issue in Opera/Win/non-en. Thankfully we can compare to the original XML
	// and simply use the original value when necessary
	this.fixOperaXML = function(elem, orig_el) {
		var x_attrs = elem.attributes;
		$.each(x_attrs, function(i, attr) {
			if(attr.nodeValue.indexOf(',') == -1) return;
			// attr val has comma, so let's get the good value
			var ns = attr.prefix == 'xlink' ? xlinkns : 
				attr.prefix == "xml" ? xmlns : null;
			var good_attrval = orig_el.getAttribute(attr.localName);
			if(ns) {
				elem.setAttributeNS(ns, attr.nodeName, good_attrval);
			} else {
				elem.setAttribute(attr.nodeName, good_attrval);
			}
		});

		var childs = elem.childNodes;
		var o_childs = orig_el.childNodes;
		$.each(childs, function(i, child) {
			if(child.nodeType == 1) {
				canvas.fixOperaXML(child, o_childs[i]);
			}
		});
	}

	var recalculateAllSelectedDimensions = function() {
		var text = (current_resize_mode == "none" ? "position" : "size");
		var batchCmd = new BatchCommand(text);

		var i = selectedElements.length;
		while(i--) {
			var cmd = recalculateDimensions(selectedElements[i]);
			if (cmd) {
				batchCmd.addSubCommand(cmd);
			}
		}

		if (!batchCmd.isEmpty()) {
			addCommandToHistory(batchCmd);
			call("changed", selectedElements);
		}
	};
	
	/*
	
	The user changes shape geometry in one of several ways:
		- drag/moving it
		- rotating it
		- FUTURE: skewing it
		- resizing it
	(we ignore path node editing here)
	
	From a transformation point of view:
		- translations are always in the editor's frame of reference (NOT the element's)
		- rotations rotate the element's frame of reference
		- FUTURE: skewing skews the element's rotated frame of reference
		- resizing modifies the dimensions of the element in its rotated+skewed
		  frame of reference.
	
	Thus, from a coding point of view, what we do when the user is changing geometry is:
	
	- when the user drags an element, we PREPEND the tlist with a: 
			translate(tx,ty)
	- when the user rotates an element, we INSERT into the tlist a:
			rotate(angle,cx,cy) after any translates 
	- FUTURE: when the user skews an element, we INSERT into the tlist a:
			skewX(angle) or skewY(angle) after the rotate
	- when the user is resizing an element, we APPEND the tlist with a:
			translate(tx,ty) scale(sx,sy) translate(-tx,-ty)

	Thus, a simple element's transform list looks like the following:
		[ Translate ] [ Rotate ] [ SkewX/Y] [ Scale ]

	When the user is done changing the shape's geometry (i.e. upon lifting the mouse button)		
	we then attempt to reduce the transform list of the element by the following:
	
	- a translate can be removed by actually moving the element (modifying its x,y values)
	- a rotate cannot be removed
	- FUTURE: a skewX/skewY cannot be removed
	- a scale can be removed by resizing the element (modifying its width/height values)
		
	Thus, a simple element's transform list can always be reduced to:
		[ Rotate ] [ SkewX/Y ]
		
	However, a group is an element that contains one or more other elements, let's call 
	this a Complex Element.
		
	From the user point of view, a complex element is handled no differently 
	than a simple element.  Thus its transform list looks like the following:
		[ Translate] [ Rotate ] [ SkewX/SkewY ] [ Scale ]
		
	This means a complex element has a reduced transform list as:
		[ Rotate ] [ SkewX/SkewY ] [ Scale ]
		
	Next, we have to consider the case when a group is dissolved (ungrouped).  When
	the group is dissolving, the transform list must make its way down to the children.
	
	Thus, every child of the now-dissolved group inherits the transformlist.  Child N's 
	transform list looks like:
		[ Parent Rotate ] [ Parent SkewX/SkewY ] [ Parent Scale ] [ Rotate ] [ SkewX/SkewY ] [ Scale ]
	
	*/

	// this is how we map paths to our preferred relative segment types
	var pathMap = [ 0, 'z', 'M', 'M', 'L', 'L', 'C', 'C', 'Q', 'Q', 'A', 'A', 
					'L', 'L', 'L', 'L', // TODO: be less lazy below and map them to h and v
					'S', 'S', 'T', 'T' ];
	var truePathMap = [0, 'z', 'M', 'm', 'L', 'l', 'C', 'c', 'Q', 'q', 'A', 'a', 
						'H', 'h', 'V', 'v', 'S', 's', 'T', 't'];

	var logMatrix = function(m) {
		console.log([m.a,m.b,m.c,m.d,m.e,m.f]);
	};
	
	var remapElement = function(selected,changes,m) {
		var remap = function(x,y) { return transformPoint(x,y,m); };
		var scalew = function(w) { return m.a*w; }
		var scaleh = function(h) { return m.d*h; }
		var box = canvas.getBBox(selected);

		switch (selected.tagName)
		{
			case "line":
				var pt1 = remap(changes["x1"],changes["y1"]),
					pt2 = remap(changes["x2"],changes["y2"]);
				changes["x1"] = pt1.x;
				changes["y1"] = pt1.y;
				changes["x2"] = pt2.x;
				changes["y2"] = pt2.y;
				break;
			case "circle":
				var c = remap(changes["cx"],changes["cy"]);
				changes["cx"] = c.x;
				changes["cy"] = c.y;
				// take the minimum of the new selected box's dimensions for the new circle radius
				changes["r"] = Math.min(box.width/2,box.height/2);
				break;
			case "ellipse":
				var c = remap(changes["cx"],changes["cy"]);
				changes["cx"] = c.x;
				changes["cy"] = c.y;
				changes["rx"] = scalew(changes["rx"]);
				changes["ry"] = scaleh(changes["ry"]);
				break;
			case "rect":
			case "image":
				var pt1 = remap(changes["x"],changes["y"]);
				changes["x"] = pt1.x;
				changes["y"] = pt1.y;
				changes["width"] = scalew(changes["width"]);
				changes["height"] = scaleh(changes["height"]);
				break;
			case "text":
				// we just absorb all matrices into the element and don't do any remapping
				var chlist = canvas.getTransformList(selected);
				var mt = svgroot.createSVGTransform();
				mt.setMatrix(matrixMultiply(transformListToTransform(chlist).matrix,m));
				chlist.clear();
				chlist.appendItem(mt);
				break;
			case "polygon":
			case "polyline":
				var len = changes["points"].length;
				for (var i = 0; i < len; ++i) {
					var pt = changes["points"][i];
					pt = remap(pt.x,pt.y);
					changes["points"][i].x = pt.x;
					changes["points"][i].y = pt.y;
				}
				break;
			case "path":
				var len = changes["d"].length;
				var firstseg = changes["d"][0];
				var firstpt = remap(firstseg.x,firstseg.y);
				changes["d"][0].x = firstpt.x;
				changes["d"][0].y = firstpt.y;
				for (var i = 1; i < len; ++i) {
					var seg = changes["d"][i];
					var type = seg.type;
					// if absolute or first segment, we want to remap x, y, x1, y1, x2, y2
					// if relative, we want to scalew, scaleh
					if (type % 2 == 0) { // absolute
						var pt = remap(seg.x,seg.y),
							pt1 = remap(seg.x1,seg.y1),
							pt2 = remap(seg.x2,seg.y2);
						seg.x = pt.x;
						seg.y = pt.y;
						seg.x1 = pt1.x;
						seg.y1 = pt1.y;
						seg.x2 = pt2.x;
						seg.y2 = pt2.y;
						seg.r1 = scalew(seg.r1),
						seg.r2 = scaleh(seg.r2);
					}
					else { // relative
						seg.x = scalew(seg.x);
						seg.y = scaleh(seg.y);
						seg.x1 = scalew(seg.x1);
						seg.y1 = scaleh(seg.y1);
						seg.x2 = scalew(seg.x2);
						seg.y2 = scaleh(seg.y2);
						seg.r1 = scalew(seg.r1),
						seg.r2 = scaleh(seg.r2);
					}
				} // for each segment
				break;
		} // switch on element type to get initial values
		
		// now we have a set of changes and an applied reduced transform list
		// we apply the changes directly to the DOM
		// TODO: merge this switch with the above one and optimize
		switch (selected.tagName)
		{
			case "rect":
			case "image":
				changes.x = changes.x-0 + Math.min(0,changes.width);
				changes.y = changes.y-0 + Math.min(0,changes.height);
				changes.width = Math.abs(changes.width);
				changes.height = Math.abs(changes.height);
				assignAttributes(selected, changes, 1000);
				break;
			case "ellipse":
				changes.rx = Math.abs(changes.rx);
				changes.ry = Math.abs(changes.ry);
			case "circle":
				if(changes.r) changes.r = Math.abs(changes.r);
			case "line":
			case "text":
				assignAttributes(selected, changes, 1000);
				break;
			case "polyline":
			case "polygon":
				var len = changes["points"].length;
				var pstr = "";
				for (var i = 0; i < len; ++i) {
					var pt = changes["points"][i];
					pstr += pt.x + "," + pt.y + " ";
				}
				selected.setAttribute("points", pstr);
				break;
			case "path":
				var dstr = "";
				var len = changes["d"].length;
				for (var i = 0; i < len; ++i) {
					var seg = changes["d"][i];
					var type = seg.type;
					dstr += truePathMap[type];
					switch(type) {
						case 13: // relative horizontal line (h)
						case 12: // absolute horizontal line (H)
							dstr += seg.x + " ";
							break;
						case 15: // relative vertical line (v)
						case 14: // absolute vertical line (V)
							dstr += seg.y + " ";
							break;
						case 3: // relative move (m)
						case 5: // relative line (l)
						case 19: // relative smooth quad (t)
						case 2: // absolute move (M)
						case 4: // absolute line (L)
						case 18: // absolute smooth quad (T)
							dstr += seg.x + "," + seg.y + " ";
							break;
						case 7: // relative cubic (c)
						case 6: // absolute cubic (C)
							dstr += seg.x1 + "," + seg.y1 + " " + seg.x2 + "," + seg.y2 + " " +
								 seg.x + "," + seg.y + " ";
							break;
						case 9: // relative quad (q) 
						case 8: // absolute quad (Q)
							dstr += seg.x + "," + seg.y + " " + seg.x1 + "," + seg.y1 + " ";
							break;
						case 11: // relative elliptical arc (a)
						case 10: // absolute elliptical arc (A)
							dstr += seg.r1 + "," + seg.r2 + " " + seg.angle + " " + seg.largeArcFlag +
								" " + seg.sweepFlag + " " + seg.x + "," + seg.y + " ";
							break;
						case 17: // relative smooth cubic (s)
						case 16: // absolute smooth cubic (S)
							dstr += seg.x + "," + seg.y + " " + seg.x2 + "," + seg.y2 + " ";
							break;
					}
				}
				selected.setAttribute("d", dstr);
				break;
		}
		
	};
	
	// this function returns the command which resulted from the selected change
	// TODO: use suspendRedraw() and unsuspendRedraw() around this function
	var recalculateDimensions = function(selected) {
		if (selected == null) return null;
		
		var tlist = canvas.getTransformList(selected);

		// remove any unnecessary transforms
		if (tlist && tlist.numberOfItems > 0) {
			var k = tlist.numberOfItems;
			while (k--) {
				var xform = tlist.getItem(k);
				if (xform.type == 0) {
					tlist.removeItem(k);
				}
				// remove identity matrices
				else if (xform.type == 1) {
					if (isIdentity(xform.matrix)) {
						tlist.removeItem(k);
					}
				}
				// remove zero-degree rotations
				else if (xform.type == 4) {
					if (xform.angle == 0) {
						tlist.removeItem(k);
					}
				}
			}
		}
		
		// if this element had no transforms, we are done
		if (tlist.numberOfItems == 0) {
			selected.removeAttribute("transform");
			return null;
		}
		
		// we know we have some transforms, so set up return variable		
		var batchCmd = new BatchCommand("Transform");
		
		// store initial values that will be affected by reducing the transform list
		var changes = {}, initial = null;
		switch (selected.tagName)
		{
			case "line":
				changes["x1"] = selected.getAttribute("x1");
				changes["y1"] = selected.getAttribute("y1");
				changes["x2"] = selected.getAttribute("x2");
				changes["y2"] = selected.getAttribute("y2");
				break;
			case "circle":
				changes["cx"] = selected.getAttribute("cx");
				changes["cy"] = selected.getAttribute("cy");
				changes["r"] = selected.getAttribute("r");
				break;
			case "ellipse":
				changes["cx"] = selected.getAttribute("cx");
				changes["cy"] = selected.getAttribute("cy");
				changes["rx"] = selected.getAttribute("rx");
				changes["ry"] = selected.getAttribute("ry");
				break;
			case "rect":
			case "image":
				changes["x"] = selected.getAttribute("x");
				changes["y"] = selected.getAttribute("y");
				changes["width"] = selected.getAttribute("width");
				changes["height"] = selected.getAttribute("height");
				break;
			case "text":
				changes["x"] = selected.getAttribute("x");
				changes["y"] = selected.getAttribute("y");
				break;
			case "polygon":
			case "polyline":
				initial = {};
				initial["points"] = selected.getAttribute("points");
				var list = selected.points;
				var len = list.numberOfItems;
				changes["points"] = new Array(len);
				for (var i = 0; i < len; ++i) {
					var pt = list.getItem(i);
					changes["points"][i] = {x:pt.x,y:pt.y};
				}
				break;
			case "path":
				initial = {};
				initial["d"] = selected.getAttribute("d");
				var segList = selected.pathSegList;
				var len = segList.numberOfItems;
				changes["d"] = new Array(len);
				for (var i = 0; i < len; ++i) {
					var seg = segList.getItem(i);
					changes["d"][i] = {
						type: seg.pathSegType,
						x: seg.x,
						y: seg.y,
						x1: seg.x1,
						y1: seg.y1,
						x2: seg.x2,
						y2: seg.y2,
						r1: seg.r1,
						r2: seg.r2,
						angle: seg.angle,
						largeArcFlag: seg.largeArcFlag,
						sweepFlag: seg.sweepFlag
					};
				}
				break;
		} // switch on element type to get initial values
		
		// if we haven't created an initial array in polygon/polyline/path, then 
		// make a copy of initial values and include the transform
		if (initial == null) {
			initial = $.extend(true, {}, changes);
		}
		// save the start transform value too
		initial["transform"] = start_transform ? start_transform : "";
		
		// if it's a group, we have special processing to flatten transforms
		if (selected.tagName == "g") {
			var tx = 0, ty = 0;
			var N = tlist.numberOfItems;
			
			// first, if it was a scale then the second-last transform will be it
			if (N >= 3 && tlist.getItem(N-2).type == 3 && 
				tlist.getItem(N-3).type == 2 && tlist.getItem(N-1).type == 2) 
			{
				// if the children are unrotated, pass the scale down directly
				// otherwise pass the equivalent matrix() down directly
				var tm = tlist.getItem(N-3).matrix;
				var sm = tlist.getItem(N-2).matrix;
				var tmn = tlist.getItem(N-1).matrix;
			
				var children = selected.childNodes;
				var c = children.length;
				while (c--) {
					var child = children.item(c);
					tx = 0;
					ty = 0;
					if (child.nodeType == 1) {
						var childTlist = canvas.getTransformList(child);
						var m = transformListToTransform(childTlist).matrix;
					
						var angle = canvas.getRotationAngle(child);
						if(angle || hasMatrixTransform(childTlist)) {
							var em = matrixMultiply(tm, sm, tmn, m);
							var e2t = svgroot.createSVGTransform();
							e2t.setMatrix(em);
							childTlist.clear();
							childTlist.appendItem(e2t,0);
							
							// Remap all point-based elements
							var ch = {};
							switch (child.tagName) {
							case 'line':
								ch.x1 = child.getAttribute("x1");
								ch.y1 = child.getAttribute("y1");
								ch.x2 = child.getAttribute("x2");
								ch.y2 = child.getAttribute("y2");
							case 'polyline':
							case 'polygon':
								ch.points = child.getAttribute("points");
								if(ch.points) {
									var list = child.points;
									var len = list.numberOfItems;
									ch.points = new Array(len);
									for (var i = 0; i < len; ++i) {
										var pt = list.getItem(i);
										ch.points[i] = {x:pt.x,y:pt.y};
									}
								}
							case 'path':
								ch.d = child.getAttribute("d");
								if(ch.d) {
									var segList = child.pathSegList;
									var len = segList.numberOfItems;
									ch.d = new Array(len);
									for (var i = 0; i < len; ++i) {
										var seg = segList.getItem(i);
										ch.d[i] = {
											type: seg.pathSegType,
											x: seg.x,
											y: seg.y,
											x1: seg.x1,
											y1: seg.y1,
											x2: seg.x2,
											y2: seg.y2,
											r1: seg.r1,
											r2: seg.r2,
											angle: seg.angle,
											largeArcFlag: seg.largeArcFlag,
											sweepFlag: seg.sweepFlag
										};
									}
								}
								remapElement(child, ch, em);
								childTlist.clear();
							default:
								break;
							}
						}
						// if not rotated or skewed, push the [T][S][-T] down to the child
						else {
							// update the transform list with translate,scale,translate
							
							// slide the [T][S][-T] from the front to the back
							// [T][S][-T][M] = [M][T2][S2][-T2]
							
							// [T][S][-T][M] = [T][S][M][-T2]
							// [-T2] = [M_inv][-T][M]
							var t2n = matrixMultiply(m.inverse(), tmn, m);
							// [T2] is always negative translation of [-T2]
							var t2 = svgroot.createSVGMatrix();
							t2.e = -t2n.e;
							t2.f = -t2n.f;
							
							// [T][S][-T][M] = [M][T2][S2][-T2]
							// [S2] = [T2_inv][M_inv][T][S][-T][M][-T2_inv]
							var s2 = matrixMultiply(t2.inverse(), m.inverse(), tm, sm, tmn, m, t2n.inverse());

							var translateOrigin = svgroot.createSVGTransform(),
								scale = svgroot.createSVGTransform(),
								translateBack = svgroot.createSVGTransform();
							translateOrigin.setTranslate(t2n.e, t2n.f);
							scale.setScale(s2.a, s2.d);
							translateBack.setTranslate(t2.e, t2.f);
							childTlist.appendItem(translateBack);
							childTlist.appendItem(scale);
							childTlist.appendItem(translateOrigin);
							batchCmd.addSubCommand( recalculateDimensions(child) );
						} // not rotated
					} // element
				} // for each child
				// Remove these transforms from group
				tlist.removeItem(N-1);
				tlist.removeItem(N-2);
				tlist.removeItem(N-3);
			}
			// next, check if the first transform was a translate 
			// if we had [ T1 ] [ M ] we want to transform this into [ M ] [ T2 ]
			// therefore [ T2 ] = [ M_inv ] [ T1 ] [ M ]
			else if ( (N == 1 || (N > 1 && tlist.getItem(1).type != 3)) && 
				tlist.getItem(0).type == 2) 
			{
				var T_M = transformListToTransform(tlist).matrix;
				tlist.removeItem(0);
				var M_inv = transformListToTransform(tlist).matrix.inverse();
				var M2 = matrixMultiply( M_inv, T_M );
				
				tx = M2.e;
				ty = M2.f;

				if (tx != 0 || ty != 0) {
					// now push this transform down to the children
					// FIXME: unfortunately recalculateDimensions depends on this global variable
					var old_start_transform = start_transform;
					start_transform = null;
					// we pass the translates down to the individual children
					var children = selected.childNodes;
					var c = children.length;
					while (c--) {
						var child = children.item(c);
						if (child.nodeType == 1) {
							var childTlist = canvas.getTransformList(child);
							var newxlate = svgroot.createSVGTransform();
							newxlate.setTranslate(tx,ty);
							childTlist.insertItemBefore(newxlate, 0);
							batchCmd.addSubCommand( recalculateDimensions(child) );
						}
					}
					start_transform = old_start_transform;
				}
			}
		}
		// else, it's a non-group
		else {
			var box = canvas.getBBox(selected);
			var oldcenter = {x: box.x+box.width/2, y: box.y+box.height/2};
			var newcenter = transformPoint(box.x+box.width/2, box.y+box.height/2,
								transformListToTransform(tlist).matrix);
			var m = svgroot.createSVGMatrix();
			
			// temporarily strip off the rotate and save the old center
			var angle = canvas.getRotationAngle(selected);
			if (angle) {
				for (var i = 0; i < tlist.numberOfItems; ++i) {
					var xform = tlist.getItem(i);
					if (xform.type == 4) {
						// extract old center through mystical arts
						var rm = xform.matrix;
						var a = angle * Math.PI / 180;
						oldcenter.y = 0.5 * (Math.sin(a)*rm.e + (1-Math.cos(a))*rm.f) / (1 - Math.cos(a));
						oldcenter.x = ((1 - Math.cos(a)) * oldcenter.y - rm.f) / Math.sin(a);
						tlist.removeItem(i);
						break;
					}
				}
			}
			
			var operation = 0;
			var N = tlist.numberOfItems;
			// first, if it was a scale then the second-last transform will be the [S]
			// if we had [M][T][S][T] we want to extract the matrix equivalent of
			// [T][S][T] and push it down to the element
			if (N >= 3 && tlist.getItem(N-2).type == 3 && 
				tlist.getItem(N-3).type == 2 && tlist.getItem(N-1).type == 2) 
			{
				operation = 3; // scale
				m = transformListToTransform(tlist,N-3,N-1).matrix;
				tlist.removeItem(N-1);
				tlist.removeItem(N-2);
				tlist.removeItem(N-3);
			}
			// if we had [T1][M] we want to transform this into [M][T2]
			// therefore [ T2 ] = [ M_inv ] [ T1 ] [ M ] and we can push [T2] 
			// down to the element
			else if ( (N == 1 || (N > 1 && tlist.getItem(1).type != 3)) && 
				tlist.getItem(0).type == 2) 
			{
				operation = 2; // translate
				var oldxlate = tlist.getItem(0).matrix,
					meq = transformListToTransform(tlist,1).matrix,
					meq_inv = meq.inverse();
				m = matrixMultiply( meq_inv, oldxlate, meq );
				tlist.removeItem(0);
			}
			// if it was a rotation, put the rotate back and return without a command
			// (this function has zero work to do for a rotate())
			else {
				operation = 4; // rotation
				if (angle) {
					var newRot = svgroot.createSVGTransform();
					newRot.setRotate(angle,newcenter.x,newcenter.y);
					tlist.insertItemBefore(newRot, 0);
				}
				if (tlist.numberOfItems == 0) {
					selected.removeAttribute("transform");
				}
				return null;
			}
			
			// if it was a translate or resize, we need to remap the element and absorb the xform
			if (operation == 2 || operation == 3) {
				remapElement(selected,changes,m);
			} // if we are remapping
			
			// if it was a translate, put back the rotate at the new center
			if (operation == 2) {
				if (angle) {
					var newRot = svgroot.createSVGTransform();
					newRot.setRotate(angle,newcenter.x,newcenter.y);
					tlist.insertItemBefore(newRot, 0);
				}
			}
			// [Rold][M][T][S][-T] became [Rold][M]
			// we want it to be [Rnew][M][Tr] where Tr is the
			// translation required to re-center it
			// Therefore, [Tr] = [M_inv][Rnew_inv][Rold][M]
			else if (operation == 3) {
				var m = transformListToTransform(tlist).matrix;
				var roldt = svgroot.createSVGTransform();
				roldt.setRotate(angle, oldcenter.x, oldcenter.y);
				var rold = roldt.matrix;
				var rnew = svgroot.createSVGTransform();
				rnew.setRotate(angle, newcenter.x, newcenter.y);
				var rnew_inv = rnew.matrix.inverse();
				var m_inv = m.inverse();
				var extrat = matrixMultiply(m_inv, rnew_inv, rold, m);
			
				remapElement(selected,changes,extrat);
				if (angle) {
					tlist.insertItemBefore(rnew,0);
				}
			}
		} // a non-group

		// if the transform list has been emptied, remove it
		if (tlist.numberOfItems == 0) {
			selected.removeAttribute("transform");
		}
		batchCmd.addSubCommand(new ChangeElementCommand(selected, initial));
		
		return batchCmd;
	};

// public events

	// Group: Selection

	// Function: clearSelection
	// Clears the selection.  The 'selected' handler is then called.
	this.clearSelection = function() {
		if (selectedElements[0] != null) {
			var len = selectedElements.length;
			for (var i = 0; i < len; ++i) {
				var elem = selectedElements[i];
				if (elem == null) break;
				selectorManager.releaseSelector(elem);
				selectedElements[i] = null;
				selectedBBoxes[i] = null;
			}
		}
		call("selected", selectedElements);
	};

	// TODO: do we need to worry about selectedBBoxes here?
	
	// Function: addToSelection
	// Adds a list of elements to the selection.  The 'selected' handler is then called.
	//
	// Parameters:
	// elemsToAdd - an array of DOM elements to add to the selection
	// showGrips - a boolean flag indicating whether the resize grips should be shown
	this.addToSelection = function(elemsToAdd, showGrips) {
		if (elemsToAdd.length == 0) { return; }
		// find the first null in our selectedElements array
		var j = 0;
		while (j < selectedElements.length) {
			if (selectedElements[j] == null) { 
				break;
			}
			++j;
		}

		// now add each element consecutively
		var i = elemsToAdd.length;
		while (i--) {
			var elem = elemsToAdd[i];
			// we ignore any selectors
			if (elem.id.substr(0,13) == "selectorGrip_") continue;
			// if it's not already there, add it
			if (selectedElements.indexOf(elem) == -1) {
				selectedElements[j] = elem;
				selectedBBoxes[j++] = this.getBBox(elem);
				var sel = selectorManager.requestSelector(elem);
		
				if (selectedElements.length > 1) {
					sel.showGrips(false);
				}
			}
		}
		call("selected", selectedElements);
		
		if(showGrips) {
			selectorManager.requestSelector(selectedElements[0]).showGrips(true);
		}
		else if (selectedElements.length > 1) {
			selectorManager.requestSelector(selectedElements[0]).showGrips(false);
		}

		// make sure the elements are in the correct order
		// See: http://www.w3.org/TR/DOM-Level-3-Core/core.html#Node3-compareDocumentPosition
	
		selectedElements.sort(function(a,b) {
			if(a && b && a.compareDocumentPosition) {
				return 3 - (b.compareDocumentPosition(a) & 6);	
			} else if(a == null) {
				return 1;
			}
		});
		
		// Make sure null value is at the end
		if(!selectedElements[0]) selectedElements.push(selectedElements.shift());
		
	};

	// TODO: could use slice here to make this faster?
	// TODO: should the 'selected' handler
	
	// Function: removeFromSelection
	// Removes elements from the selection.
	//
	// Parameters:
	// elemsToRemove - an array of elements to remove from selection
	this.removeFromSelection = function(elemsToRemove) {
		if (selectedElements[0] == null) { return; }
		if (elemsToRemove.length == 0) { return; }

		// find every element and remove it from our array copy
		var newSelectedItems = new Array(selectedElements.length);
		var newSelectedBBoxes = new Array(selectedBBoxes.length);
		var j = 0;
		var len = selectedElements.length;
		for (var i = 0; i < len; ++i) {
			var elem = selectedElements[i];
			if (elem) {
				// keep the item
				if (elemsToRemove.indexOf(elem) == -1) {
					newSelectedBBoxes[j] = selectedBBoxes[i];
					newSelectedItems[j++] = elem;
				}
				else { // remove the item and its selector
					selectorManager.releaseSelector(elem);
				}
			}
		}
		// the copy becomes the master now
		selectedElements = newSelectedItems;
		selectedBBoxes = newSelectedBBoxes;
	};
	
	this.addNodeToSelection = function(point) {
		// Currently only one node can be selected at a time, should allow more later
		// Should point be the index or the grip element?
		
		var is_closed = pathIsClosed(); 
		
		if(is_closed && point == current_path_pts.length/2 - 1) {
			current_path_pt = 0;
		} else {
			current_path_pt = point;
		}
		
		$('#pathpointgrip_container circle').attr('stroke','#00F');
		var grip = $('#pathpointgrip_' + point).attr('stroke','#0FF');
		$('#ctrlpointgrip_container circle').attr('fill', '#EEE');
		$('#ctrlpointgrip_' + current_path_pt + 'c1, #ctrlpointgrip_' + current_path_pt + 'c2').attr('fill','#0FF');
		
		updateSegLine();
		updateSegLine(true);
		
		call("selected", [grip[0]]);
	}

	// Some global variables that we may need to refactor
	var root_sctm = null;
	var mouse_target = null;

	// A (hopefully) quicker function to transform a point by a matrix
	// (this function avoids any DOM calls and just does the math)
	// Returns a x,y object representing the transformed point
	var transformPoint = function(x, y, m) {
		return { x: m.a * x + m.c * y + m.e, y: m.b * x + m.d * y + m.f};
	};
	
	var isIdentity = function(m) {
		return (m.a == 1 && m.b == 0 && m.c == 0 && m.d == 1 && m.e == 0 && m.f == 0);
	}
	
	// matrixMultiply() is provided because WebKit didn't implement multiply() correctly
	// on the SVGMatrix interface.  See https://bugs.webkit.org/show_bug.cgi?id=16062
	// This function tries to return a SVGMatrix that is the multiplication m1*m2.
	// As far as I can tell, there is no way for us to handle matrix multiplication 
	// of arbitrary matrices because we cannot directly set the a,b,c,d,e,f values
	// of the resulting matrix, we have to do it with translate/rotate/scale
	// TODO: Actually all browsers seem to allow setting of a-f in a SVGMatrix without 
	//       throwing an exception - perhaps an update was issued in SVG 1.1 2e?
	var matrixMultiply = function() {
		var multi2 = function(m1, m2) {
			var m = svgroot.createSVGMatrix();
			m.a = m1.a*m2.a + m1.c*m2.b;
			m.b = m1.b*m2.a + m1.d*m2.b,
			m.c = m1.a*m2.c + m1.c*m2.d,
			m.d = m1.b*m2.c + m1.d*m2.d,
			m.e = m1.a*m2.e + m1.c*m2.f + m1.e,
			m.f = m1.b*m2.e + m1.d*m2.f + m1.f;
			return m;
		}
		
		var args = arguments, i = args.length, m = args[i-1];
		
		while(i-- > 1) {
			var m1 = args[i-1];
			m = multi2(m1, m);
		}
		return m;
	}
	
	// This returns a single matrix Transform for a given Transform List
	// (this is the equivalent of SVGTransformList.consolidate() but unlike
	//  that method, this one does not modify the actual SVGTransformList)
	// This function is very liberal with its min,max arguments
	var transformListToTransform = function(tlist, min, max) {
		var min = min == undefined ? 0 : min;
		var max = max == undefined ? (tlist.numberOfItems-1) : max;
		min = parseInt(min);
		max = parseInt(max);
		if (min > max) { var temp = max; max = min; min = temp; }
		var m = svgroot.createSVGMatrix();
		for (var i = min; i <= max; ++i) {
			// if our indices are out of range, just use a harmless identity matrix
			var mtom = (i >= 0 && i < tlist.numberOfItems ? 
							tlist.getItem(i).matrix :
							svgroot.createSVGMatrix());
			m = matrixMultiply(m, mtom);
		}
		return svgroot.createSVGTransformFromMatrix(m);
	};
	
	var hasMatrixTransform = function(tlist) {
		var num = tlist.numberOfItems;
		while (num--) {
			var xform = tlist.getItem(num);
			if (xform.type == 1 && !isIdentity(xform.matrix)) return true;
		}
		return false;
	}

//  // Easy way to loop through transform list, but may not be worthwhile	
// 	var eachXform = function(elem, callback) {
// 		var tlist = canvas.getTransformList(elem);
// 		var num = tlist.numberOfItems;
// 		if(num == 0) return;
// 		while(num--) {
// 			var xform = tlist.getItem(num);
// 			callback(xform, tlist);
// 		}
// 	}
	
    // FIXME: this should not have anything to do with zoom here - update the one place it is used this way
    // converts a tiny object equivalent of a SVGTransform
	// has the following properties:
	// - tx, ty, sx, sy, angle, cx, cy, string
	var transformToObj = function(xform, mZoom) {
		var m = xform.matrix;
		var tobj = {tx:0,ty:0,sx:1,sy:1,angle:0,cx:0,cy:0,text:""};
		var z = mZoom?current_zoom:1;
		switch(xform.type) {
			case 1: // MATRIX
				tobj.text = "matrix(" + [m.a,m.b,m.c,m.d,m.e,m.f].join(",") + ")";
				break;
			case 2: // TRANSLATE
				tobj.tx = m.e;
				tobj.ty = m.f;
				tobj.text = "translate(" + m.e*z + "," + m.f*z + ")";
				break;
			case 3: // SCALE
				tobj.sx = m.a;
				tobj.sy = m.d;
				if (m.a == m.d) tobj.text = "scale(" + m.a + ")";
				else tobj.text = "scale(" + m.a + "," + m.d + ")";
				break;
			case 4: // ROTATE
				tobj.angle = xform.angle;
				// this prevents divide by zero
				if (xform.angle != 0) {
					var K = 1 - m.a;
					tobj.cy = ( K * m.f + m.b*m.e ) / ( K*K + m.b*m.b );
					tobj.cx = ( m.e - m.b * tobj.cy ) / K;
				}
				tobj.text = "rotate(" + xform.angle + " " + tobj.cx*z + "," + tobj.cy*z + ")";
				break;
			// TODO: matrix, skewX, skewY
		}
		return tobj;
	};
	
	var transformBox = function(l, t, w, h, m) {
		var topleft = {x:l,y:t},
			topright = {x:(l+w),y:t},
			botright = {x:(l+w),y:(t+h)},
			botleft = {x:l,y:(t+h)};
		topleft = transformPoint( topleft.x, topleft.y, m );
		var minx = topleft.x,
			maxx = topleft.x,
			miny = topleft.y,
			maxy = topleft.y;
		topright = transformPoint( topright.x, topright.y, m );
		minx = Math.min(minx, topright.x);
		maxx = Math.max(maxx, topright.x);
		miny = Math.min(miny, topright.y);
		maxy = Math.max(maxy, topright.y);
		botleft = transformPoint( botleft.x, botleft.y, m);
		minx = Math.min(minx, botleft.x);
		maxx = Math.max(maxx, botleft.x);
		miny = Math.min(miny, botleft.y);
		maxy = Math.max(maxy, botleft.y);
		botright = transformPoint( botright.x, botright.y, m );
		minx = Math.min(minx, botright.x);
		maxx = Math.max(maxx, botright.x);
		miny = Math.min(miny, botright.y);
		maxy = Math.max(maxy, botright.y);

		return {tl:topleft, tr:topright, bl:botleft, br:botright, 
				aabox: {x:minx, y:miny, width:(maxx-minx), height:(maxy-miny)} };
	};

	// - when we are in a create mode, the element is added to the canvas
	//   but the action is not recorded until mousing up
	// - when we are in select mode, select the element, remember the position
	//   and do nothing else
	var mouseDown = function(evt)
	{
		root_sctm = svgroot.getScreenCTM().inverse();
		var pt = transformPoint( evt.pageX, evt.pageY, root_sctm );
		var mouse_x = pt.x;
		var mouse_y = pt.y;
		evt.preventDefault();
    
		if($.inArray(current_mode, ['select', 'resize']) == -1) {
			addGradient();
		}
		
		x = mouse_x / current_zoom;
		y = mouse_y / current_zoom;
		
		start_x = x;
		start_y = y;

		// find mouse target
		mouse_target = evt.target;
		// go up until we hit a child of a layer
		while (mouse_target.parentNode.parentNode.tagName == "g") {
			mouse_target = mouse_target.parentNode;
		}
		// Webkit bubbles the mouse event all the way up to the div, so we
		// set the mouse_target to the svgroot like the other browsers
		if (mouse_target.nodeName.toLowerCase() == "div") {
			mouse_target = svgroot;
		}
		// if it is a selector grip, then it must be a single element selected, 
		// set the mouse_target to that and update the mode to rotate/resize
		if (mouse_target.parentNode == selectorManager.selectorParentGroup && selectedElements[0] != null) {
			var gripid = evt.target.id;
			var griptype = gripid.substr(0,20);
			// rotating
			if (griptype == "selectorGrip_rotate_") {
				current_mode = "rotate";
			}
			// resizing
			else if(griptype == "selectorGrip_resize_") {
				current_mode = "resize";
				current_resize_mode = gripid.substr(20,gripid.indexOf("_",20)-20);
			}
			mouse_target = selectedElements[0];
		}
		
		start_transform = mouse_target.getAttribute("transform");
		var tlist = canvas.getTransformList(mouse_target);

		switch (current_mode) {
			case "select":
				started = true;
				current_resize_mode = "none";
				if (mouse_target != svgroot) {
					// if this element is not yet selected, clear selection and select it
					if (selectedElements.indexOf(mouse_target) == -1) {
						// only clear selection if shift is not pressed (otherwise, add 
						// element to selection)
						if (!evt.shiftKey) {
							canvas.clearSelection();
						}
						canvas.addToSelection([mouse_target]);
						justSelected = mouse_target;
						current_path = null;
					}
					// else if it's a path, go into pathedit mode in mouseup

					// insert a dummy transform so if the element(s) are moved it will have
					// a transform to use for its translate
					for (var i = 0; i < selectedElements.length; ++i) {
						if(selectedElements[i] == null) continue;
						var slist = canvas.getTransformList(selectedElements[i]);
						slist.insertItemBefore(svgroot.createSVGTransform(), 0);
					}
				}
				else {
					canvas.clearSelection();
					current_mode = "multiselect";
					if (rubberBox == null) {
						rubberBox = selectorManager.getRubberBandBox();
					}
					start_x *= current_zoom;
					start_y *= current_zoom;
					assignAttributes(rubberBox, {
						'x': start_x,
						'y': start_y,
						'width': 0,
						'height': 0,
						'display': 'inline'
					}, 100);
				}
				break;
			case "zoom": 
				started = true;
				start_x = x;
				start_y = y;
				if (rubberBox == null) {
					rubberBox = selectorManager.getRubberBandBox();
				}
				assignAttributes(rubberBox, {
						'x': start_x * current_zoom,
						'y': start_y * current_zoom,
						'width': 0,
						'height': 0,
						'display': 'inline'
				}, 100);
				break;
			case "resize":
				started = true;
				start_x = x;
				start_y = y;
				// append three dummy transforms to the tlist so that
				// we can translate,scale,translate in mousemove
				tlist.appendItem(svgroot.createSVGTransform());
				tlist.appendItem(svgroot.createSVGTransform());
				tlist.appendItem(svgroot.createSVGTransform());
				break;
			case "fhellipse":
			case "fhrect":
			case "fhpath":
				started = true;
				start_x = x;
				start_y = y;
				d_attr = x + "," + y + " ";
				var stroke_w = cur_shape.stroke_width == 0?1:cur_shape.stroke_width;
				addSvgElementFromJson({
					"element": "polyline",
					"attr": {
						"points": d_attr,
						"id": getNextId(),
						"fill": "none",
						"stroke": cur_shape.stroke,
						"stroke-width": stroke_w,
						"stroke-dasharray": cur_shape.stroke_style,
						"stroke-opacity": cur_shape.stroke_opacity,
						"stroke-linecap": "round",
						"stroke-linejoin": "round",
						"opacity": cur_shape.opacity / 2,
						"style": "pointer-events:inherit"
					}
				});
				freehand_min_x = x;
				freehand_max_x = x;
				freehand_min_y = y;
				freehand_max_y = y;
				break;
			case "image":
				started = true;
				start_x = x;
				start_y = y;
				var newImage = addSvgElementFromJson({
					"element": "image",
					"attr": {
						"x": x,
						"y": y,
						"width": 0,
						"height": 0,
						"id": getNextId(),
						"opacity": cur_shape.opacity / 2,
						"style": "pointer-events:inherit"
					}
				});
        		newImage.setAttributeNS(xlinkns, "href", last_good_img_url);
        		preventClickDefault(newImage);
				break;
			case "square":
				// FIXME: once we create the rect, we lose information that this was a square
				// (for resizing purposes this could be important)
			case "rect":
				started = true;
				start_x = x;
				start_y = y;
				addSvgElementFromJson({
					"element": "rect",
					"attr": {
						"x": x,
						"y": y,
						"width": 0,
						"height": 0,
						"id": getNextId(),
						"fill": cur_shape.fill,
						"stroke": cur_shape.stroke,
						"stroke-width": cur_shape.stroke_width,
						"stroke-dasharray": cur_shape.stroke_style,
						"stroke-opacity": cur_shape.stroke_opacity,
						"fill-opacity": cur_shape.fill_opacity,
						"opacity": cur_shape.opacity / 2,
						"style": "pointer-events:inherit"
					}
				});
				break;
			case "line":
				started = true;
				var stroke_w = cur_shape.stroke_width == 0?1:cur_shape.stroke_width;
				addSvgElementFromJson({
					"element": "line",
					"attr": {
						"x1": x,
						"y1": y,
						"x2": x,
						"y2": y,
						"id": getNextId(),
						"stroke": cur_shape.stroke,
						"stroke-width": stroke_w,
						"stroke-dasharray": cur_shape.stroke_style,
						"stroke-opacity": cur_shape.stroke_opacity,
						"fill": "none",
						"opacity": cur_shape.opacity / 2,
						"style": "pointer-events:inherit"
					}
				});
				break;
			case "circle":
				started = true;
				addSvgElementFromJson({
					"element": "circle",
					"attr": {
						"cx": x,
						"cy": y,
						"r": 0,
						"id": getNextId(),
						"fill": cur_shape.fill,
						"stroke": cur_shape.stroke,
						"stroke-width": cur_shape.stroke_width,
						"stroke-dasharray": cur_shape.stroke_style,
						"stroke-opacity": cur_shape.stroke_opacity,
						"fill-opacity": cur_shape.fill_opacity,
						"opacity": cur_shape.opacity / 2,
						"style": "pointer-events:inherit"
					}
				});
				break;
			case "ellipse":
				started = true;
				addSvgElementFromJson({
					"element": "ellipse",
					"attr": {
						"cx": x,
						"cy": y,
						"rx": 0,
						"ry": 0,
						"id": getNextId(),
						"fill": cur_shape.fill,
						"stroke": cur_shape.stroke,
						"stroke-width": cur_shape.stroke_width,
						"stroke-dasharray": cur_shape.stroke_style,
						"stroke-opacity": cur_shape.stroke_opacity,
						"fill-opacity": cur_shape.fill_opacity,
						"opacity": cur_shape.opacity / 2,
						"style": "pointer-events:inherit"
					}
				});
				break;
			case "text":
				started = true;
				var newText = addSvgElementFromJson({
					"element": "text",
					"attr": {
						"x": x,
						"y": y,
						"id": getNextId(),
						"fill": cur_text.fill,
						"stroke": cur_shape.stroke,
						"stroke-width": cur_text.stroke_width,
						"stroke-dasharray": cur_shape.stroke_style,
						"stroke-opacity": cur_shape.stroke_opacity,
						"fill-opacity": cur_shape.fill_opacity,
						// fix for bug where text elements were always 50% opacity
						"opacity": cur_shape.opacity,
						"font-size": cur_text.font_size,
						"font-family": cur_text.font_family,
						"text-anchor": "middle",
						"style": "pointer-events:inherit",
						"xml:space": "preserve"
					}
				});
				newText.textContent = "text";
				break;
			case "path":
				setPointContainerTransform("");
				started = true;
				break;
			case "pathedit":
				started = true;
				current_path_oldd = current_path.getAttribute("d");
				var id = evt.target.id;
				if (id.substr(0,14) == "pathpointgrip_") {
					// Select this point
					current_path_pt_drag = parseInt(id.substr(14));
					canvas.addNodeToSelection(current_path_pt_drag);
					updateSegLine();
				} else if(id.indexOf("ctrlpointgrip_") == 0) {
					current_ctrl_pt_drag = id.split('_')[1];
					var node_num = current_ctrl_pt_drag.split('c')[0]-0;
					canvas.addNodeToSelection(node_num);
				}

				if(current_path_pt_drag == -1 && current_ctrl_pt_drag == -1) {
					// if we haven't moused down on a shape, then go into multiselect mode
					// otherwise, select it
					canvas.clearSelection();
					if (mouse_target.id != "svgroot") {
						current_path = null;
						canvas.addToSelection([mouse_target], true);
						canvas.setMode("select");
						
						// Insert the dummy transform here in case element is moved
						var tlist = canvas.getTransformList(mouse_target);
						tlist.insertItemBefore(svgroot.createSVGTransform(), 0);
					}
					else {
						canvas.setMode("multiselect");
						if (rubberBox == null) {
							rubberBox = selectorManager.getRubberBandBox();
						}
						assignAttributes(rubberBox, {
							'x': start_x,
							'y': start_y,
							'width': 0,
							'height': 0,
							'display': 'inline'
						}, 100);
					}
				}

				break;
			case "rotate":
				started = true;
				// append a dummy transform that will be used as the rotate
//				tlist.appendItem(svgroot.createSVGTransform());
				// we are starting an undoable change (a drag-rotation)
				canvas.beginUndoableChange("transform", selectedElements);
				break;
			default:
				console.log("Unknown mode in mousedown: " + current_mode);
				break;
		}
	};

	// in this function we do not record any state changes yet (but we do update
	// any elements that are still being created, moved or resized on the canvas)
	// TODO: svgcanvas should just retain a reference to the image being dragged instead
	// of the getId() and getElementById() funkiness - this will help us customize the ids 
	// a little bit for squares and paths
	var mouseMove = function(evt)
	{
		if (!started) return;
		var selected = selectedElements[0];
		var pt = transformPoint( evt.pageX, evt.pageY, root_sctm );
		var mouse_x = pt.x;
		var mouse_y = pt.y;
		var shape = svgdoc.getElementById(getId());
    
    	x = mouse_x / current_zoom;
    	y = mouse_y / current_zoom;
    
    	evt.preventDefault();
    	
    	var setRect = function(square) {
    		var w = Math.abs(x - start_x),
    			h = Math.abs(y - start_y),
    			new_x, new_y;
    		if(square) {
				w = h = Math.max(w, h);
				new_x = start_x < x ? start_x : start_x - w;
				new_y = start_y < y ? start_y : start_y - h;
			} else {
				new_x = Math.min(start_x,x);
				new_y = Math.min(start_y,y);
			}

			assignAttributes(shape,{
				'width': w,
				'height': h,
				'x': new_x,
				'y': new_y
			},1000);
    	}
    	
		switch (current_mode)
		{
			case "select":
				// we temporarily use a translate on the element(s) being dragged
				// this transform is removed upon mousing up and the element is 
				// relocated to the new location
				if (selectedElements[0] != null) {
					var dx = x - start_x;
					var dy = y - start_y;
					if (dx != 0 || dy != 0) {
						var len = selectedElements.length;
						for (var i = 0; i < len; ++i) {
							var selected = selectedElements[i];
							if (selected == null) break;
							var box = canvas.getBBox(selected);
							selectedBBoxes[i].x = box.x + dx;
							selectedBBoxes[i].y = box.y + dy;

							// update the dummy transform in our transform list
							// to be a translate
							var xform = svgroot.createSVGTransform();
							var tlist = canvas.getTransformList(selected);
							xform.setTranslate(dx,dy);
							if(tlist.numberOfItems) {
								tlist.replaceItem(xform, 0);
								// TODO: Webkit returns null here, find out why
// 								console.log(selected.getAttribute("transform"))

							} else {
								tlist.appendItem(xform);
							}
							
							// update our internal bbox that we're tracking while dragging
							selectorManager.requestSelector(selected).resize();
						}
					}
				}
				break;
			case "multiselect":
				x *= current_zoom;
				y *= current_zoom;
				assignAttributes(rubberBox, {
					'x': Math.min(start_x,x),
					'y': Math.min(start_y,y),
					'width': Math.abs(x-start_x),
					'height': Math.abs(y-start_y)
				},100);

				// clear out selection and set it to the new list
				canvas.clearSelection();
				// FIXME: fix this, need to supply rect to getIntersectionList()
				canvas.addToSelection(getIntersectionList());

				/*
				// for each selected:
				// - if newList contains selected, do nothing
				// - if newList doesn't contain selected, remove it from selected
				// - for any newList that was not in selectedElements, add it to selected
				var elemsToRemove = [];
				var newList = getIntersectionList();
				var len = selectedElements.length;
				for (var i = 0; i < len; ++i) {
					var ind = newList.indexOf(selectedElements[i]);
					if (ind == -1) {
						elemsToRemove.push(selectedElements[i]);
					}
					else {
						newList[ind] = null;
					}
				}
				if (elemsToRemove.length > 0) 
					canvas.removeFromSelection(elemsToRemove);
				*/
				break;
			case "resize":
				// we track the resize bounding box and translate/scale the selected element
				// while the mouse is down, when mouse goes up, we use this to recalculate
				// the shape's coordinates
				var box=canvas.getBBox(selected), left=box.x, top=box.y, width=box.width,
					height=box.height, dx=(x-start_x), dy=(y-start_y);
								
				// if rotated, adjust the dx,dy values
				var angle = canvas.getRotationAngle(selected);
				if (angle) {
 					var r = Math.sqrt( dx*dx + dy*dy );
					var theta = Math.atan2(dy,dx) - angle * Math.PI / 180.0;
					dx = r * Math.cos(theta);
					dy = r * Math.sin(theta);
				}

				// if not stretching in y direction, set dy to 0
				// if not stretching in x direction, set dx to 0
				if(current_resize_mode.indexOf("n")==-1 && current_resize_mode.indexOf("s")==-1) {
					dy = 0;
				}
				if(current_resize_mode.indexOf("e")==-1 && current_resize_mode.indexOf("w")==-1) {
					dx = 0;
				}				
				
				var ts = null;
				var tx = 0, ty = 0;
				var sy = height ? (height+dy)/height : 1, 
					sx = width ? (width+dx)/width : 1;
				// if we are dragging on the north side, then adjust the scale factor and ty
				if(current_resize_mode.indexOf("n") != -1) {
					sy = height ? (height-dy)/height : 1;
					ty = height;
				}
				
				// if we dragging on the east side, then adjust the scale factor and tx
				if(current_resize_mode.indexOf("w") != -1) {
					sx = width ? (width-dx)/width : 1;
					tx = width;
				}
				
				// update the transform list with translate,scale,translate
				var tlist = canvas.getTransformList(selected);
				var translateOrigin = svgroot.createSVGTransform(),
					scale = svgroot.createSVGTransform(),
					translateBack = svgroot.createSVGTransform();
				translateOrigin.setTranslate(-(left+tx),-(top+ty));
				if(evt.shiftKey) {
					if(sx == 1) sx = sy
					else sy = sx;
				}
				scale.setScale(sx,sy);

				
				translateBack.setTranslate(left+tx,top+ty);
				var N = tlist.numberOfItems;
				tlist.replaceItem(translateBack, N-3);
				tlist.replaceItem(scale, N-2);
				tlist.replaceItem(translateOrigin, N-1);
				
				var selectedBBox = selectedBBoxes[0];				

				// reset selected bbox top-left position
				selectedBBox.x = left;
				selectedBBox.y = top;
				
				// if this is a translate, adjust the box position
				if (tx) {
					selectedBBox.x += dx;
				}
				if (ty) {
					selectedBBox.y += dy;
				}

				selectorManager.requestSelector(selected).resize();
				break;
			case "zoom":
				x *= current_zoom;
				y *= current_zoom;
				assignAttributes(rubberBox, {
					'x': Math.min(start_x*current_zoom,x),
					'y': Math.min(start_y*current_zoom,y),
					'width': Math.abs(x-start_x*current_zoom),
					'height': Math.abs(y-start_y*current_zoom)
				},100);			
				break;
			case "text":
				assignAttributes(shape,{
					'x': x,
					'y': y
				},1000);
				break;
			case "line":
				// Opera has a problem with suspendRedraw() apparently
				var handle = null;
				if (!window.opera) svgroot.suspendRedraw(1000);
				shape.setAttributeNS(null, "x2", x);
				shape.setAttributeNS(null, "y2", y);
				if (!window.opera) svgroot.unsuspendRedraw(handle);
				break;
			case "square":
				setRect(true);
				break;
			case "rect":
			case "image":
				setRect(evt.shiftKey);
				break;
			case "circle":
				var cx = shape.getAttributeNS(null, "cx");
				var cy = shape.getAttributeNS(null, "cy");
				var rad = Math.sqrt( (x-cx)*(x-cx) + (y-cy)*(y-cy) );
				shape.setAttributeNS(null, "r", rad);
				break;
			case "ellipse":
				var cx = shape.getAttributeNS(null, "cx");
				var cy = shape.getAttributeNS(null, "cy");
				// Opera has a problem with suspendRedraw() apparently
				var handle = null;
				if (!window.opera) svgroot.suspendRedraw(1000);
				shape.setAttributeNS(null, "rx", Math.abs(x - cx) );
				var ry = Math.abs(evt.shiftKey?(x - cx):(y - cy));
				shape.setAttributeNS(null, "ry", ry );
				if (!window.opera) svgroot.unsuspendRedraw(handle);
				break;
			case "fhellipse":
			case "fhrect":
				freehand_min_x = Math.min(x, freehand_min_x);
				freehand_max_x = Math.max(x, freehand_max_x);
				freehand_min_y = Math.min(y, freehand_min_y);
				freehand_max_y = Math.max(y, freehand_max_y);
			// break; missing on purpose
			case "fhpath":
				start_x = x;
				start_y = y;
				d_attr += + x + "," + y + " ";
				shape.setAttributeNS(null, "points", d_attr);
				break;
			// update path stretch line coordinates
			case "path":
				var line = document.getElementById("path_stretch_line");
				if (line) {
					line.setAttribute("x2", x *= current_zoom);
					line.setAttribute("y2", y *= current_zoom);
				}
				break;
			case "pathedit":
				// if we are dragging a point, let's move it
				if (current_path_pt_drag != -1 && current_path) {
					var old_path_pts = $.map(current_path_pts, function(n){return n/current_zoom;});
					updatePath(mouse_x, mouse_y, old_path_pts);
				} else if (current_ctrl_pt_drag != -1 && current_path) {
					// Moving the control point. Since only one segment is altered,
					// we only need to do a pathSegList replace.
					
					var data = current_ctrl_pt_drag.split('c');
					var index = data[0]-0;
					var ctrl_num = data[1]-0;
					var pt_index;
					var pt_count = current_path_pts.length/2;
					updateCurvedSegment(mouse_x, mouse_y, index, ctrl_num);
					if(link_control_pts) {
						var is_closed = pathIsClosed();
						if(ctrl_num == 1) {
							ctrl_num = 2;
							index--;
							pt_index = index+1;

							if(index < 0) {
								index = pt_count - 2;
								if(!is_closed) break;
							}
						} else {
							ctrl_num = 1;
							index++;
							pt_index = index;
							
							if(index >= pt_count - 1) {
								index = 0;
								if(!is_closed) break;
							}
						}
						
						var pt = getPathPoint(pt_index, true);
						var new_x = pt[0] - (mouse_x - pt[0]);
						var new_y = pt[1] - (mouse_y - pt[1]);
						updateCurvedSegment(new_x, new_y, index, ctrl_num, true);
					}
				}
				break;
			case "rotate":
				var box = canvas.getBBox(selected),
					cx = box.x + box.width/2, 
					cy = box.y + box.height/2;
				var m = transformListToTransform(canvas.getTransformList(selected)).matrix;
				var center = transformPoint(cx,cy,m);
				cx = center.x;
				cy = center.y;
				var angle = ((Math.atan2(cy-y,cx-x)  * (180/Math.PI))-90) % 360;
				canvas.setRotationAngle(angle<-180?(360+angle):angle, true);
				call("changed", selectedElements);
				break;
			default:
				break;
		}
	}; // mouseMove()

	var shortFloat = function(val) {
		var digits = save_options.round_digits;
		if(!isNaN(val)) {
			return Number(Number(val).toFixed(digits));
		} else if($.isArray(val)) {
			return shortFloat(val[0]) + ',' + shortFloat(val[1]);
		}
	}
	
	this.reorientPath = function() {
		var elem = selectedElements[0];
		if(!elem) return;
		var angle = canvas.getRotationAngle(elem);
		if(angle == 0) return;
		var batchCmd = new BatchCommand("Reorient path");
		var changes = {
			d: elem.getAttribute('d'),
			transform: elem.getAttribute('transform')
		};
		batchCmd.addSubCommand(new ChangeElementCommand(elem, changes));
		canvas.clearSelection();
		resetPathOrientation(elem);
		addCommandToHistory(batchCmd);
		current_path = elem;
		setPointContainerTransform("");	// Maybe this should be in resetPointGrips?
		resetPointGrips();
		canvas.clearPath();

		canvas.addToSelection([elem], true);
		call("changed", selectedElements);
	}
	
	// Rotate all points of a path and remove its transform value
	var resetPathOrientation = function(path) {
		if(path == null || path.nodeName != 'path') return false;

		var tlist = canvas.getTransformList(path);
		var m = transformListToTransform(tlist).matrix;
		path.removeAttribute("transform");
		
		var segList = path.pathSegList;
		var len = segList.numberOfItems;

		for (var i = 0; i < len; ++i) {
			var seg = segList.getItem(i);
			var type = seg.pathSegType;
			if(type == 1) continue;
			var pts = [];
			$.each(['',1,2], function(j, n) {
				var x = seg['x'+n], y = seg['y'+n];
				if(x && y) {
					var pt = transformPoint(x, y, m);
					pts.splice(pts.length, 0, pt.x, pt.y);
				}
			});
			replacePathSeg(type, i, pts, path);
		}
	}

	// Convert an element to a path
	this.convertToPath = function(elem, getBBox, angle) {
		if(elem == null) {
			var elems = selectedElements;
			$.each(selectedElements, function(i, elem) {
				if(elem) canvas.convertToPath(elem);
			});
			return;
		}
		
		if(!getBBox) {
			var batchCmd = new BatchCommand("Convert element to Path");
		}
		
		var attrs = getBBox?{}:{
			"fill": cur_shape.fill,
			"fill-opacity": cur_shape.fill_opacity,
			"stroke": cur_shape.stroke,
			"stroke-width": cur_shape.stroke_width,
			"stroke-dasharray": cur_shape.stroke_style,
			"stroke-opacity": cur_shape.stroke_opacity,
			"opacity": cur_shape.opacity,
			"visibility":"hidden"
		};
		
		var path = addSvgElementFromJson({
			"element": "path",
			"attr": attrs
		});
		
		var eltrans = elem.getAttribute("transform");
		if(eltrans) {
			path.setAttribute("transform",eltrans);
		}
		
		var id = elem.id;
		var parent = elem.parentNode;
		if(elem.nextSibling) {
			parent.insertBefore(path, elem);
		} else {
			parent.appendChild(path);
		}
		
		var d = '';
		
		var joinSegs = function(segs) {
			$.each(segs, function(j, seg) {
				var l = seg[0], pts = seg[1];
				d += l;
				for(var i=0; i < pts.length; i+=2) {
					d += (pts[i] +','+pts[i+1]) + ' ';
				}
			});
		}

		// Possibly the cubed root of 6, but 1.81 works best
		var num = 1.81;

		switch (elem.tagName) {
		case 'ellipse':
			var rx = elem.getAttribute('rx')-0;
			var ry = elem.getAttribute('ry')-0;
		case 'circle':
			if(elem.tagName == 'circle') {
				var rx = ry = elem.getAttribute('r')-0;
			}
			var cx = elem.getAttribute('cx')-0;
			var cy = elem.getAttribute('cy')-0;
		
			joinSegs([
				['M',[(cx-rx),(cy)]],
				['C',[(cx-rx),(cy-ry/num), (cx-rx/num),(cy-ry), (cx),(cy-ry)]],
				['C',[(cx+rx/num),(cy-ry), (cx+rx),(cy-ry/num), (cx+rx),(cy)]],
				['C',[(cx+rx),(cy+ry/num), (cx+rx/num),(cy+ry), (cx),(cy+ry)]],
				['C',[(cx-rx/num),(cy+ry), (cx-rx),(cy+ry/num), (cx-rx),(cy)]],
				['Z',[]]
			]);
			break;
		case 'path':
			d = elem.getAttribute('d');
			break;
		case 'line':
			var x1 = elem.getAttribute('x1');
			var x2 = elem.getAttribute('x2');
			var y1 = elem.getAttribute('y1');
			var y2 = elem.getAttribute('y2');
			d = "M"+x1+","+y1+"L"+x2+","+y2;
			break;
		case 'polyline':
		case 'polygon':
			var points = elem.getAttribute('points');
			d = "M"+points;
			break;
		case 'rect':
			var rx = elem.getAttribute('rx')-0;
			var ry = elem.getAttribute('ry')-0;
			var b = elem.getBBox();
			var x = b.x, y = b.y, w = b.width, h = b.height;
			var num = 4-num; // Why? Because!
			
			if(!rx && !ry) {
				// Regular rect
				joinSegs([
					['M',[x, y]],
					['L',[x+w, y]],
					['L',[x+w, y+h]],
					['L',[x, y+h]],
					['L',[x, y]],
					['Z',[]]
				]);
			} else {
				joinSegs([
					['M',[x, y+ry]],
					['C',[x,y+ry/num, x+rx/num,y, x+rx,y]],
					['L',[x+w-rx, y]],
					['C',[x+w-rx/num,y, x+w,y+ry/num, x+w,y+ry]],
					['L',[x+w, y+h-ry]],
					['C',[x+w, y+h-ry/num, x+w-rx/num,y+h, x+w-rx,y+h]],
					['L',[x+rx, y+h]],
					['C',[x+rx/num, y+h, x,y+h-ry/num, x,y+h-ry]],
					['L',[x, y+ry]],
					['Z',[]]
				]);
			}
			break;
		default:
			path.parentNode.removeChild(path);
			break;
		}
		
		if(d) {
			path.setAttribute('d',d);
		}
		
		if(!getBBox) {
			// Replace the current element with the converted one
			
			// Reorient if it has a matrix
			if(eltrans) {
				var tlist = canvas.getTransformList(path);
				if(hasMatrixTransform(tlist)) {
					resetPathOrientation(path);
				}
			}
			
			batchCmd.addSubCommand(new RemoveElementCommand(elem, parent));
			batchCmd.addSubCommand(new InsertElementCommand(path));

			canvas.clearSelection();
			elem.parentNode.removeChild(elem)
			path.setAttribute('id', id);
			path.removeAttribute("visibility");
			canvas.addToSelection([path], true);
			
			addCommandToHistory(batchCmd);
			
		} else {
			// Get the correct BBox of the new path, then discard it
			resetPathOrientation(path);
			var bb = false;
			try {
				bb = path.getBBox();
			} catch(e) {
				// Firefox fails
			}
			path.parentNode.removeChild(path);
			return bb;
		}
	}
	
	// Convert a path to one with only absolute or relative values
	var convertPath = function(path, toRel) {
		var segList = path.pathSegList;
		var len = segList.numberOfItems;
		var curx = 0, cury = 0;
		var d = "";
		
		for (var i = 0; i < len; ++i) {
			var seg = segList.getItem(i);
			// if these properties are not in the segment, set them to zero
			var x = seg.x || 0,
				y = seg.y || 0,
				x1 = seg.x1 || 0,
				y1 = seg.y1 || 0,
				x2 = seg.x2 || 0,
				y2 = seg.y2 || 0;

			var type = seg.pathSegType;
			var letter = pathMap[type]['to'+(toRel?'Lower':'Upper')+'Case']();
			var addToD = function(pnts, more, last) {
				var str = '';
				var more = more?' '+more.join(' '):'';
				var last = last?shortFloat(last):'';
				$.each(pnts, function(i, pnt) {
					pnts[i] = shortFloat(pnt);
				});
				d += letter + pnts.join(' ') + more + last;
			}
			
			switch (type) {
				case 1: // z,Z closepath (Z/z)
					d += "z";
					break;
				case 2: // absolute move (M)
				case 4: // absolute line (L)
				case 12: // absolute horizontal line (H)
				case 14: // absolute vertical line (V)
				case 18: // absolute smooth quad (T)
					x -= curx;
					y -= cury;
				case 3: // relative move (m)
				case 5: // relative line (l)
				case 13: // relative horizontal line (h)
				case 15: // relative vertical line (v)
				case 19: // relative smooth quad (t)
					if(toRel) {
						curx += x;
						cury += y;
					} else {
						x += curx;
						y += cury;
						curx = x;
						cury = y;
					}
					addToD([[x,y]]);
					break;
				case 6: // absolute cubic (C)
					x -= curx; x1 -= curx; x2 -= curx;
					y -= cury; y1 -= cury; y2 -= cury;
				case 7: // relative cubic (c)
					if(toRel) {
						curx += x;
						cury += y;
					} else {
						x += curx; x1 += curx; x2 += curx;
						y += cury; y1 += cury; y2 += cury;
						curx = x;
						cury = y;
					}
					addToD([[x1,y1],[x2,y2],[x,y]]);
					break;
				case 8: // absolute quad (Q)
					x -= curx; x1 -= curx;
					y -= cury; y1 -= cury;
				case 9: // relative quad (q) 
					if(toRel) {
						curx += x;
						cury += y;
					} else {
						x += curx; x1 += curx;
						y += cury; y1 += cury;
						curx = x;
						cury = y;
					}
					addToD([[x1,y1],[x,y]]);
					break;
				case 10: // absolute elliptical arc (A)
					x -= curx;
					y -= cury;
				case 11: // relative elliptical arc (a)
					if(toRel) {
						curx += x;
						cury += y;
					} else {
						x += curx;
						y += cury;
						curx = x;
						cury = y;
					}
					addToD([[seg.r1,seg.r2]], [
							seg.angle,
							(seg.largeArcFlag ? 1 : 0),
							(seg.sweepFlag ? 1 : 0)
						],[x,y]
					);
					break;
				case 16: // absolute smooth cubic (S)
					x -= curx; x2 -= curx;
					y -= cury; y2 -= cury;
				case 17: // relative smooth cubic (s)
					if(toRel) {
						curx += x;
						cury += y;
					} else {
						x += curx; x2 += curx;
						y += cury; y2 += cury;
						curx = x;
						cury = y;
					}
					addToD([[x2,y2],[x,y]]);
					break;
			} // switch on path segment type
		} // for each segment
		return d;
	};

	var resetPointGrips = function() {
		var sr = svgroot.suspendRedraw(100);
		removeAllPointGripsFromPath();
		recalcPathPoints();
		addAllPointGripsToPath();
		svgroot.unsuspendRedraw(sr);
	};
	
	var setPointContainerTransform = function(value) {
		var conts = $('#pathpointgrip_container,#ctrlpointgrip_container');
		$.each(conts,function() {
			this.setAttribute("transform", value);
			if(!value) {
				this.removeAttribute("transform");
			}
		});
	}
	
	var recalcPathPoints = function() {
		current_path_pts = [];
		var segList = current_path.pathSegList;
		var curx = segList.getItem(0).x, cury = segList.getItem(0).y;
		current_path_pts.push(curx * current_zoom);
		current_path_pts.push(cury * current_zoom);
		var len = segList.numberOfItems;
		for (var i = 1; i < len; ++i) {
			var l = segList.getItem(i);
			var x = l.x, y = l.y;
			// paths can now be closed, skip Z segments
			if (l.pathSegType == 1) {
				break;
			}
			var type = l.pathSegType;
			// current_path_pts just holds the absolute coords
			if (type == 4) {
				curx = x;
				cury = y;
			} // type 4 (abs line)
			else if (type == 5) {
				curx += x;
				cury += y;
			} // type 5 (rel line)
			else if (type == 6) {
				curx = x;
				cury = y;
			} // type 6 (abs curve)
			else if (type == 7) {
				curx += x;
				cury += y;
			} // type 7 (rel curve)
			current_path_pts.push(curx * current_zoom);
			current_path_pts.push(cury * current_zoom);
		} // for each segment	
	}

	var removeAllPointGripsFromPath = function() {
		// loop through and hide all pointgrips
		$('#pathpointgrip_container > *').attr("display", "none");

		var line = document.getElementById("path_stretch_line");
		if (line) line.setAttribute("display", "none");
		
		$('#ctrlpointgrip_container *').attr('display','none');
	};

	var addAllPointGripsToPath = function(pointToSelect) {
		// loop through and show all pointgrips
		var len = current_path_pts.length;
		for (var i = 0; i < len; i += 2) {
			var grip = document.getElementById("pathpointgrip_"+i/2);
			if (grip) {
				assignAttributes(grip, {
					'cx': current_path_pts[i],
					'cy': current_path_pts[i+1],
					'display': 'inline'
				});
			}
			else {
				addPointGripToPath(current_path_pts[i], current_path_pts[i+1],i/2);
			}
			
			var index = i/2;
			var item = current_path.pathSegList.getItem(index);
			if(item.pathSegType == 6) {
				index -= 1;
				// Same code as when making a curve, needs to be in own function
				var cur_x = getPathPoint(index)[0];
				var cur_y = getPathPoint(index)[1];
				var next_x = getPathPoint(index+1)[0];
				var next_y = getPathPoint(index+1)[1];
				addControlPointGrip(item.x1,item.y1, cur_x,cur_y, index+'c1');
				addControlPointGrip(item.x2,item.y2, next_x,next_y, index+'c2');
			} 
		}
		// FIXME:  we cannot just use the same transform as the path because we might be 
		// at a different zoom level
		var angle = canvas.getRotationAngle(current_path);
		if (angle) {
			var bbox = canvas.getBBox(current_path);
			var cx = (bbox.x + bbox.width/2) * current_zoom,
				cy = (bbox.y + bbox.height/2) * current_zoom;
			var xform = ["rotate(", angle, " ", cx, ",", cy, ")"].join("");
			setPointContainerTransform(xform);
		}
		if(pointToSelect != null) {
			canvas.addNodeToSelection(pointToSelect);
		}
	};

	var addPointGripToPath = function(x,y,index) {
		// create the container of all the point grips
		var pointGripContainer = document.getElementById("pathpointgrip_container");
		if (!pointGripContainer) {
			var parent = document.getElementById("selectorParentGroup");
			pointGripContainer = parent.appendChild(document.createElementNS(svgns, "g"));
			pointGripContainer.id = "pathpointgrip_container";
		}

		var pointGrip = document.getElementById("pathpointgrip_"+index);
		// create it
		if (!pointGrip) {
			pointGrip = document.createElementNS(svgns, "circle");
			assignAttributes(pointGrip, {
				'id': "pathpointgrip_" + index,
				'display': "none",
				'r': 4,
				'fill': "#0FF",
				'stroke': "#00F",
				'stroke-width': 2,
				'cursor': 'move',
				'style': 'pointer-events:all',
				'xlink:title': uiStrings.pathNodeTooltip
			});
			pointGrip = pointGripContainer.appendChild(pointGrip);

			var grip = $('#pathpointgrip_'+index);
			grip.dblclick(function() {
				canvas.setSegType();
			});
		}
		
		// set up the point grip element and display it
		assignAttributes(pointGrip, {
			'cx': x,
			'cy': y,
			'display': "inline",
		});
	};
	
	var pathIsClosed = function() {
		if(!current_path) return;
		return current_path.getAttribute('d').substr(-1,1).toLowerCase() == 'z';
	}
	
	var updateSegLine = function(next_node) {
		// create segment line
		var segLine = document.getElementById("segline");
		if(!segLine) {
			var pointGripContainer = $('#pathpointgrip_container')[0];
			segLine = document.createElementNS(svgns, "path");
			assignAttributes(segLine, {
				'id': "segline",
				'fill': "none",
				'stroke': "#0FF",
				'stroke-width': 2,
				'style':'pointer-events:none'
			});
			segLine = pointGripContainer.appendChild(segLine);
		}
		if(!segLine.getAttribute('d')) {
			var pt = getPathPoint(current_path_pt);
			segLine.setAttribute('d', 'M' + pt.join(',') + ' 0,0');
		}
		segLine.setAttribute('display','inline');
		
		if(current_path_pt+1 >= current_path.pathSegList.numberOfItems) {
			segLine.setAttribute('display','none');
			return;
		}
		
		if(!next_node) {
			// Replace "M" val
			replacePathSeg(2, 0, getPathPoint(current_path_pt, true), segLine);
		} else {
			var seg = current_path.pathSegList.getItem(current_path_pt+1);
			var points = [seg.x, seg.y];
			if(seg.x1 != null && seg.x2 != null) {
				points.splice(2, 0, seg.x1, seg.y1, seg.x2, seg.y2);
			}
			points = $.map(points, function(n){return n*current_zoom;});
			replacePathSeg(seg.pathSegType, 1, points, segLine);
		}
	}
	
	var updatePath = function(mouse_x, mouse_y, old_path_pts) {
    	var x = mouse_x / current_zoom;
    	var y = mouse_y / current_zoom;
    	
    	var is_closed = pathIsClosed(); 
	
		var i = current_path_pt_drag * 2;
		var last_index = current_path_pts.length/2 - 1;
		var is_first = current_path_pt_drag == 0 || (is_closed && current_path_pt_drag == last_index);
		var is_last = !is_closed && current_path_pt_drag == last_index;
		
		// if the image is rotated, then we must modify the x,y mouse coordinates
		// and rotate them into the shape's rotated coordinate system
		// we also re-map mouse_x/y and x/y into the rotated coordinate system
		var angle = canvas.getRotationAngle(current_path, true);
		if (angle) {
			// calculate the shape's old center that was used for rotation
			var box = selectedBBoxes[0];
			var cx = (box.x + box.width/2) * current_zoom, 
				cy = (box.y + box.height/2) * current_zoom;
			var dx = mouse_x - cx, dy = mouse_y - cy;
			var r = Math.sqrt( dx*dx + dy*dy );
			var theta = Math.atan2(dy,dx) - angle;						
			current_path_pts[i] = mouse_x = cx + r * Math.cos(theta);
			current_path_pts[i+1] = mouse_y = cy + r * Math.sin(theta);
			x = mouse_x / current_zoom;
			y = mouse_y / current_zoom;
		}
		else {
			current_path_pts[i] = x * current_zoom;
			current_path_pts[i+1] = y * current_zoom;
		}
		
		if(is_first && is_closed) {
			// Update the first point
			current_path_pts[0] = current_path_pts[i];
			current_path_pts[1] = current_path_pts[i+1];
			current_path_pt_drag = 0;
		}

		var index = current_path_pt_drag;
		var abs_x = getPathPoint(index)[0];
		var abs_y = getPathPoint(index)[1];
		
		var item = current_path.pathSegList.getItem(index);
		var x_diff = x - old_path_pts[index*2];
		var y_diff = y - old_path_pts[index*2 + 1];
		
		var cur_type = item.pathSegType;
		var points = [];
		
		if(cur_type == 6) {
			points = [abs_x,abs_y, item.x1,item.y1, item.x2 + x_diff,item.y2 + y_diff];
		} else {
			if(is_first) {
				// Need absolute position for first point
				points = getPathPoint(0);
			} else {
				points = [abs_x, abs_y];
			}
		}
		replacePathSeg(cur_type, index, points);

		var setSeg = function(index,first) {
			var points, item = current_path.pathSegList.getItem(index);
			var type = item.pathSegType;
			if(first) {
				item.x += x_diff;
				item.y += y_diff;
			}

			switch (type) {
			case 1:
				points = [];
				break;
			case 4:
				points = [item.x, item.y];
				break;
			case 6:
				if(first) {
					item.x1 -= x_diff;
					item.y1 -= y_diff;
					item.x2 += x_diff;
					item.y2 += y_diff;
				}

				points = [item.x, item.y, item.x1 + x_diff,item.y1 + y_diff, item.x2,item.y2];
				break;
			default:
				break;
			}
			replacePathSeg(type, index, points);
			return type;
		}
		
		if(is_closed || !is_last) { 
			var next_type = setSeg(index+1);
		} else {
			var next_type = 0;
		}
		
		if(is_first && is_closed) {
			var last_type = setSeg(last_index,1);
		}
			
		// move the point grip
		var grip = document.getElementById("pathpointgrip_" + current_path_pt_drag);
		if (grip) {
			grip.setAttribute("cx", mouse_x);
			grip.setAttribute("cy", mouse_y);
			if(is_closed && is_first) {
				var grip = document.getElementById("pathpointgrip_" + last_index);
				grip.setAttribute("cx", mouse_x);
				grip.setAttribute("cy", mouse_y);
			}
			call("changed", [grip]);
		}
		
		if(is_first) cur_type = last_type;
		
		if(cur_type != 4) {
			var num = is_first?last_index:index;
			var id2 = (num-1)+'c2';
			var line = document.getElementById("ctrlLine_"+id2);
			if(line) {
				// Don't do if first point on open path
				if(!(!is_closed && current_path_pt_drag == 0)) {
					var x2 = line.getAttribute('x2') - 0 + x_diff*current_zoom;
					var y2 = line.getAttribute('y2') - 0 + y_diff*current_zoom;
					addControlPointGrip(x2,y2, mouse_x,mouse_y, id2, true);
				}
			}
		}
		
		if(next_type != 4) {
			var id1 = (current_path_pt_drag)+'c1';
			var line = document.getElementById("ctrlLine_"+id1);
			if(line) {
				var x2 = line.getAttribute('x2') - 0 + x_diff*current_zoom;
				var y2 = line.getAttribute('y2') - 0 + y_diff*current_zoom;
				addControlPointGrip(x2,y2, mouse_x,mouse_y, id1, true);
			}
		}
		updateSegLine();
		if(next_type != 4) {
			updateSegLine(true);
		}
	}
	
	var updateCurvedSegment = function(mouse_x, mouse_y, index, ctrl_num) {
		var list = current_path.pathSegList;
		if(index+1 >= list.numberOfItems) {
			index = -1;
		}
		var c_item = list.getItem(index+1);
		
		// Only do curves
		if(c_item.pathSegType != 6) return;
		
		ctrl_pt_drag = index + 'c' + ctrl_num;
		
		var x = mouse_x / current_zoom;
		var y = mouse_y / current_zoom;
		
		var angle = canvas.getRotationAngle(current_path, true);
		
		// TODO: Make sure this works for linked control points
		if (angle) {
			// calculate the shape's old center that was used for rotation
			var box = selectedBBoxes[0];
			var cx = (box.x + box.width/2) * current_zoom, 
				cy = (box.y + box.height/2) * current_zoom;
			var dx = mouse_x - cx, dy = mouse_y - cy;
			var r = Math.sqrt( dx*dx + dy*dy );
			var theta = Math.atan2(dy,dx) - angle;						
			mouse_x = cx + r * Math.cos(theta);
			mouse_y = cy + r * Math.sin(theta);
			x = mouse_x / current_zoom;
			y = mouse_y / current_zoom;
		}
		
		c_item['x' + ctrl_num] = x;
		c_item['y' + ctrl_num] = y;
		replacePathSeg(6, index+1, [c_item.x,c_item.y, c_item.x1,c_item.y1, c_item.x2,c_item.y2]);
		
		updateSegLine(true);
		
		var grip = document.getElementById("ctrlpointgrip_" + ctrl_pt_drag);
		if(grip) {
			grip.setAttribute("cx", mouse_x);
			grip.setAttribute("cy", mouse_y);
			
			var line = document.getElementById("ctrlLine_"+ctrl_pt_drag);
			line.setAttribute("x2", mouse_x);
			line.setAttribute("y2", mouse_y);
		}
	}
	
	var getPathPoint = function(index, raw_val) {
		var len = current_path_pts.length;
		var pt_num = len/2;
		if(index < 0) {
			index += pt_num;
		} else if(index >= pt_num) {
			index -= pt_num;
		}
		var z = raw_val?1:current_zoom;
		return [current_path_pts[index*2] / z, current_path_pts[index*2 + 1] / z];
	}
	
	// This replaces the segment at the given index. Type is given as number.
	var replacePathSeg = function(type, index, pts, path) {
		if(!path) path = current_path;
		var func = 'createSVGPathSeg' + pathFuncs[type];
		var seg = path[func].apply(path, pts);
		path.pathSegList.replaceItem(seg, index);
	}
	
	var addControlPointGrip = function(x, y, source_x, source_y, id, raw_val) {
		if(!raw_val) {
			x *= current_zoom; y *= current_zoom;
			source_x *= current_zoom; source_y *= current_zoom;
		}
	
		// create the container of all the control point grips
		var ctrlPointGripContainer = document.getElementById("ctrlpointgrip_container");
		if (!ctrlPointGripContainer) {
			var parent = document.getElementById("selectorParentGroup");
			ctrlPointGripContainer = parent.appendChild(document.createElementNS(svgns, "g"));
			ctrlPointGripContainer.id = "ctrlpointgrip_container";
		}
		ctrlPointGripContainer.setAttribute("display", "inline");
		
		var ctrlLine = document.getElementById("ctrlLine_"+id);
		if (!ctrlLine) {
			ctrlLine = document.createElementNS(svgns, "line");
			assignAttributes(ctrlLine, {
				'id': "ctrlLine_"+id,
				'stroke': "#555",
				'stroke-width': 1,
				"style": "pointer-events:none"
			});
			ctrlLine = ctrlPointGripContainer.appendChild(ctrlLine);
		}
		
		assignAttributes(ctrlLine, {
			'x1': source_x,
			'y1': source_y,
			'x2': x,
			'y2': y,
			'display': "inline"
		});
		
		var pointGrip = document.getElementById("ctrlpointgrip_"+id);
		// create it
		if (!pointGrip) {
			pointGrip = document.createElementNS(svgns, "circle");
			assignAttributes(pointGrip, {
				'id': "ctrlpointgrip_" + id,
				'display': "none",
				'r': 4,
				'fill': "#0FF",
				'stroke': "#55F",
				'stroke-width': 1,
				'cursor': 'move',
				'style': 'pointer-events:all',
				'xlink:title': uiStrings.pathCtrlPtTooltip
			});
			pointGrip = ctrlPointGripContainer.appendChild(pointGrip);
		}
		
		assignAttributes(pointGrip, {
			'cx': x,
			'cy': y,
			'display': "inline"
		});
	}

	var removeControlPointGrips = function(index) {
		for(var i=1; i <= 2; i++) {
			$("#ctrlpointgrip_" + index + "c" + i + ",#ctrlLine_" + index + "c" + i).attr("display", "none");
		}
	}

	// - in create mode, the element's opacity is set properly, we create an InsertElementCommand
	//   and store it on the Undo stack
	// - in move/resize mode, the element's attributes which were affected by the move/resize are
	//   identified, a ChangeElementCommand is created and stored on the stack for those attrs
	//   this is done in when we recalculate the selected dimensions()
	var mouseUp = function(evt)
	{	
		var tempJustSelected = justSelected;
		justSelected = null;
		if (!started) return;

		var pt = transformPoint( evt.pageX, evt.pageY, root_sctm );
		var mouse_x = pt.x;
		var mouse_y = pt.y;
		var x = mouse_x / current_zoom;
		var y = mouse_y / current_zoom;
				
		started = false;
		var element = svgdoc.getElementById(getId());
		var keep = false;
		switch (current_mode)
		{
			// intentionally fall-through to select here
			case "resize":
			case "multiselect":
				if (rubberBox != null) {
					rubberBox.setAttribute("display", "none");
					curBBoxes = [];
				}
				current_mode = "select";
			case "select":
				if (selectedElements[0] != null) {
					// if we only have one selected element
					if (selectedElements[1] == null) {
						// set our current stroke/fill properties to the element's
						var selected = selectedElements[0];
						if (selected.tagName != "g" && selected.tagName != "image") {
							cur_properties.fill = selected.getAttribute("fill");
							cur_properties.fill_opacity = selected.getAttribute("fill-opacity");
							cur_properties.stroke = selected.getAttribute("stroke");
							cur_properties.stroke_opacity = selected.getAttribute("stroke-opacity");
							cur_properties.stroke_width = selected.getAttribute("stroke-width");
							cur_properties.stroke_style = selected.getAttribute("stroke-dasharray");
						}
						if (selected.tagName == "text") {
							cur_text.font_size = selected.getAttribute("font-size");
							cur_text.font_family = selected.getAttribute("font-family");
						}

						selectorManager.requestSelector(selected).showGrips(true);
					}
					// always recalculate dimensions to strip off stray identity transforms
					recalculateAllSelectedDimensions();
					// if it was being dragged/resized
					if (x != start_x || y != start_y) {
						var len = selectedElements.length;
						for	(var i = 0; i < len; ++i) {
							if (selectedElements[i] == null) break;
							if(selectedElements[i].tagName != 'g') {
								// Not needed for groups (incorrectly resizes elems), possibly not needed at all?
								selectorManager.requestSelector(selectedElements[i]).resize();
							}
						}
					}
					// no change in position/size, so maybe we should move to pathedit
					else {
						var t = evt.target;
						if (selectedElements[0].nodeName == "path" && selectedElements[1] == null) {
							if (current_path == t) {
								current_mode = "pathedit";

								// recalculate current_path_pts
								recalcPathPoints();
								canvas.clearSelection();
								// save the path's bbox
								selectedBBoxes[0] = canvas.getBBox(current_path);
								addAllPointGripsToPath();
								canvas.addNodeToSelection(0);
							} // going into pathedit mode
							else {
								current_path = t;
							}
						} // if it was a path
						// else, if it was selected and this is a shift-click, remove it from selection
						else if (evt.shiftKey) {
							if(tempJustSelected != t) {
								canvas.removeFromSelection([t]);
							}
						}
					} // no change in mouse position
				}
				// we return immediately from select so that the obj_num is not incremented
				return;
				break;
			case "zoom":
				if (rubberBox != null) {
					rubberBox.setAttribute("display", "none");
				}
				var factor = evt.shiftKey?.5:2;
				call("zoomed", {
					'x': Math.min(start_x,x),
					'y': Math.min(start_y,y),
					'width': Math.abs(x-start_x),
					'height': Math.abs(y-start_y),
					'factor': factor
				});
				return;
			case "fhpath":
				// Check that the path contains at least 2 points; a degenerate one-point path
				// causes problems.
				// Webkit ignores how we set the points attribute with commas and uses space
				// to separate all coordinates, see https://bugs.webkit.org/show_bug.cgi?id=29870
				var coords = element.getAttribute('points');
				var commaIndex = coords.indexOf(',');
				if (commaIndex >= 0) {
					keep = coords.indexOf(',', commaIndex+1) >= 0;
				} else {
					keep = coords.indexOf(' ', coords.indexOf(' ')+1) >= 0;
				}
				break;
			case "line":
				keep = (element.x1.baseVal.value != element.x2.baseVal.value ||
				        element.y1.baseVal.value != element.y2.baseVal.value);
				break;
			case "square":
			case "rect":
				keep = (element.width.baseVal.value && element.height.baseVal.value);
				break;
			case "image":
				keep = (element.width.baseVal.value && element.height.baseVal.value);
				break;
			case "circle":
				keep = (element.r.baseVal.value);
				break;
			case "ellipse":
				keep = (element.rx.baseVal.value && element.ry.baseVal.value);
				break;
			case "fhellipse":
				if ((freehand_max_x - freehand_min_x) > 0 &&
				    (freehand_max_y - freehand_min_y) > 0) {
				    element = addSvgElementFromJson({
						"element": "ellipse",
						"attr": {
							"cx": (freehand_min_x + freehand_max_x) / 2,
							"cy": (freehand_min_y + freehand_max_y) / 2,
							"rx": (freehand_max_x - freehand_min_x) / 2,
							"ry": (freehand_max_y - freehand_min_y) / 2,
							"id": getId(),
							"fill": cur_shape.fill,
							"stroke": cur_shape.stroke,
							"stroke-width": cur_shape.stroke_width,
							"stroke-dasharray": cur_shape.stroke_style,
							"opacity": cur_shape.opacity,
							"stroke-opacity": cur_shape.stroke_opacity,
							"fill-opacity": cur_shape.fill_opacity,
							"style": "pointer-events:inherit"
						}
					});
					call("changed",[element]);
					keep = true;
				}
				break;
			case "fhrect":
				if ((freehand_max_x - freehand_min_x) > 0 &&
				    (freehand_max_y - freehand_min_y) > 0) {
				    element = addSvgElementFromJson({
						"element": "rect",
						"attr": {
							"x": freehand_min_x,
							"y": freehand_min_y,
							"width": (freehand_max_x - freehand_min_x),
							"height": (freehand_max_y - freehand_min_y),
							"id": getId(),
							"fill": cur_shape.fill,
							"stroke": cur_shape.stroke,
							"stroke-width": cur_shape.stroke_width,
							"stroke-dasharray": cur_shape.stroke_style,
							"opacity": cur_shape.opacity,
							"stroke-opacity": cur_shape.stroke_opacity,
							"fill-opacity": cur_shape.fill_opacity,
							"style": "pointer-events:inherit"
						}
					});
					call("changed",[element]);
					keep = true;
				}
				break;
			case "text":
				keep = true;
				canvas.clearSelection();
				break;
			case "path":
				// set element to null here so that it is not removed nor finalized
				element = null;
				// continue to be set to true so that mouseMove happens
				started = true;
				var stretchy = document.getElementById("path_stretch_line");
				if (!stretchy) {
					stretchy = document.createElementNS(svgns, "line");
					assignAttributes(stretchy, {
						'id': "path_stretch_line",
						'stroke': "blue",
						'stroke-width': "0.5"
					});
					stretchy = document.getElementById("selectorParentGroup").appendChild(stretchy);
				}
				stretchy.setAttribute("display", "inline");

				// if pts array is empty, create path element with M at current point
				if (current_path_pts.length == 0) {
					current_path_pts.push(x);
					current_path_pts.push(y);
					d_attr = "M" + x + "," + y + " ";
					addSvgElementFromJson({
						"element": "path",
						"attr": {
							"d": d_attr,
							"id": getNextId(),
							"fill": cur_shape.fill,
							"fill-opacity": cur_shape.fill_opacity,
							"stroke": cur_shape.stroke,
							"stroke-width": cur_shape.stroke_width,
							"stroke-dasharray": cur_shape.stroke_style,
							"stroke-opacity": cur_shape.stroke_opacity,
							"opacity": cur_shape.opacity / 2,
							"style": "pointer-events:inherit"
						}
					});
					// set stretchy line to first point
					assignAttributes(stretchy, {
						'x1': mouse_x,
						'y1': mouse_y,
						'x2': mouse_x,
						'y2': mouse_y
					});
					addPointGripToPath(mouse_x,mouse_y,0);
				}
				else {
					// determine if we clicked on an existing point
					var i = current_path_pts.length;
					var FUZZ = 6/current_zoom;
					var clickOnPoint = false;
					while(i) {
						i -= 2;
						var px = current_path_pts[i], py = current_path_pts[i+1];
						// found a matching point
						if ( x >= (px-FUZZ) && x <= (px+FUZZ) && y >= (py-FUZZ) && y <= (py+FUZZ) ) {
							clickOnPoint = true;
							break;
						}
					}
					
					// get path element that we are in the process of creating
					var path = svgdoc.getElementById(getId());
					var len = current_path_pts.length;
					// if we clicked on an existing point, then we are done this path, commit it
					// (i,i+1) are the x,y that were clicked on
					if (clickOnPoint) {
						// if clicked on any other point but the first OR
						// the first point was clicked on and there are less than 3 points
						// then leave the path open
						// otherwise, close the path
						if (i == 0 && len >= 6) {
							// Create end segment
							var abs_x = current_path_pts[0];
							var abs_y = current_path_pts[1];
							d_attr += ['L',abs_x,',',abs_y,'z'].join('');
							path.setAttribute("d", d_attr);
						} else if(len < 3) {
							keep = false;
							break;
						}
						removeAllPointGripsFromPath();
						// this will signal to commit the path
						element = path;
						current_path_pts = [];
						started = false;
					}
					// else, create a new point, append to pts array, update path element
					else {
						var lastx = current_path_pts[len-2], lasty = current_path_pts[len-1];
						// we store absolute values in our path points array for easy checking above
						current_path_pts.push(x);
						current_path_pts.push(y);
						d_attr += "L" + round(x) + "," + round(y) + " ";
						path.setAttribute("d", d_attr);

						// set stretchy line to latest point
						assignAttributes(stretchy, {
							'x1': mouse_x,
							'y1': mouse_y,
							'x2': mouse_x,
							'y2': mouse_y
						});
						addPointGripToPath(mouse_x,mouse_y,(current_path_pts.length/2 - 1));
					}
					keep = true;
				}
				break;
			case "pathedit":
				keep = true;
				element = null;
				// if we were dragging a path point, stop it now
				if (current_path_pt_drag != -1) {
					current_path_pt_drag = -1;
					
					var batchCmd = new BatchCommand("Edit Path");
					// the attribute changes we want to undo
					var oldvalues = {};
					oldvalues["d"] = current_path_oldd;
					
					// If the path was rotated, we must now pay the piper:
					// Every path point must be rotated into the rotated coordinate system of 
					// its old center, then determine the new center, then rotate it back
					// This is because we want the path to remember its rotation
					var angle = canvas.getRotationAngle(current_path, true);
	
					if (angle) {
						var box = canvas.getBBox(current_path);
						var oldbox = selectedBBoxes[0];
						var oldcx = oldbox.x + oldbox.width/2,
							oldcy = oldbox.y + oldbox.height/2,
							newcx = box.x + box.width/2,
							newcy = box.y + box.height/2;
						
						// un-rotate the new center to the proper position
						var dx = newcx - oldcx,
							dy = newcy - oldcy;
						var r = Math.sqrt(dx*dx + dy*dy);
						var theta = Math.atan2(dy,dx) + angle;
						newcx = r * Math.cos(theta) + oldcx;
						newcy = r * Math.sin(theta) + oldcy;
						
						var getRotVals = function(x, y) {
							dx = x - oldcx;
							dy = y - oldcy;
							
							// rotate the point around the old center
							r = Math.sqrt(dx*dx + dy*dy);
							theta = Math.atan2(dy,dx) + angle;
							dx = r * Math.cos(theta) + oldcx;
							dy = r * Math.sin(theta) + oldcy;
							
							// dx,dy should now hold the actual coordinates of each
							// point after being rotated

							// now we want to rotate them around the new center in the reverse direction
							dx -= newcx;
							dy -= newcy;
							
							r = Math.sqrt(dx*dx + dy*dy);
							theta = Math.atan2(dy,dx) - angle;
							
							return {'x':(r * Math.cos(theta) + newcx)/1,
								'y':(r * Math.sin(theta) + newcy)/1};
						}
						
						var list = current_path.pathSegList;
						var i = list.numberOfItems;
						while (i) {
							i -= 1;
							var seg = list.getItem(i);
							var type = seg.pathSegType;
							if(type == 1) continue;
							
							var rvals = getRotVals(seg.x,seg.y);
							var points = [rvals.x, rvals.y];
							if(seg.x1 != null && seg.x2 != null) {
								c_vals1 = getRotVals(seg.x1, seg.y1);
								c_vals2 = getRotVals(seg.x2, seg.y2);
								points.splice(points.length, 0, c_vals1.x , c_vals1.y, c_vals2.x, c_vals2.y);
							}
							replacePathSeg(type, i, points);
						} // loop for each point
	
						box = canvas.getBBox(current_path);						
						selectedBBoxes[0].x = box.x; selectedBBoxes[0].y = box.y;
						selectedBBoxes[0].width = box.width; selectedBBoxes[0].height = box.height;
						
						// now we must set the new transform to be rotated around the new center
						var rotate = "rotate(" + (angle * 180.0 / Math.PI) + " " + newcx + "," + newcy + ")";
						current_path.setAttribute("transform", rotate);
							
						if(document.getElementById("pathpointgrip_container")) {
							var pcx = newcx * current_zoom,
								pcy = newcy * current_zoom;
							var xform = ["rotate(", (angle*180.0/Math.PI), " ", pcx, ",", pcy, ")"].join("");
							setPointContainerTransform(xform);
						}
						resetPointGrips();
						updateSegLine(true);

					} // if rotated

					batchCmd.addSubCommand(new ChangeElementCommand(current_path, oldvalues, "path points"));
					addCommandToHistory(batchCmd);
					call("changed", [current_path]);
					
					// If connected, last point should equal first
					if(pathIsClosed()) {
						current_path_pts[current_path_pts.length-2] = getPathPoint(0,true)[0];
						current_path_pts[current_path_pts.length-1] = getPathPoint(0,true)[1];
					}
					updateSegLine();
					
					// make these changes undo-able
				} // if (current_path_pt_drag != -1)
				else if(current_ctrl_pt_drag != -1) {
					current_ctrl_pt_drag = -1;
					var batchCmd = new BatchCommand("Edit Path control points");
					batchCmd.addSubCommand(new ChangeElementCommand(current_path, {d:current_path_oldd}));
					addCommandToHistory(batchCmd);
					call("changed", [current_path]);
				} 	// else, move back to select mode
				else {
					current_mode = "select";
					removeAllPointGripsFromPath();
					canvas.clearSelection();
					canvas.addToSelection([evt.target]);
				}
				break;
			case "rotate":
				keep = true;
				element = null;
				current_mode = "select";
				var batchCmd = canvas.finishUndoableChange();
				if (!batchCmd.isEmpty()) { 
					addCommandToHistory(batchCmd);
				}
				// perform recalculation to weed out any stray identity transforms that might get stuck
				recalculateAllSelectedDimensions();
				break;
			default:
				console.log("Unknown mode in mouseup: " + current_mode);
				break;
		}
		if (!keep && element != null) {
			element.parentNode.removeChild(element);
			element = null;
			
			var t = evt.target;
			
			// if this element is in a group, go up until we reach the top-level group 
			// just below the layer groups
			// TODO: once we implement links, we also would have to check for <a> elements
			while (t.parentNode.parentNode.tagName == "g") {
				t = t.parentNode;
			}
			// if we are not in the middle of creating a path, and we've clicked on some shape, 
			// then go to Select mode.
			// WebKit returns <div> when the canvas is clicked, Firefox/Opera return <svg>
			if ( (current_mode != "path" || current_path_pts.length == 0) &&
				t.parentNode.id != "selectorParentGroup" &&
				t.id != "svgcanvas" && t.id != "svgroot") 
			{
				// switch into "select" mode if we've clicked on an element
				canvas.addToSelection([t], true);
				canvas.setMode("select");
			}
			
		} else if (element != null) {
			canvas.addedNew = true;
			element.setAttribute("opacity", cur_shape.opacity);
			cleanupElement(element);
			selectorManager.update();
 			if(current_mode == "path") {
 				current_path = element;
				current_mode = "pathedit";
				recalcPathPoints();
				addAllPointGripsToPath(current_path_pts.length/2 - 1);
 			} else if (current_mode == "text" || current_mode == "image") {
 				// keep us in the tool we were in unless it was a text or image element
				canvas.addToSelection([element], true);
			}
			// we create the insert command that is stored on the stack
			// undo means to call cmd.unapply(), redo means to call cmd.apply()
			addCommandToHistory(new InsertElementCommand(element));
			call("changed",[element]);
		}

		start_transform = null;
	};

// public functions

	// Group: Serialization

	// Function: open
	// Calls the 'opened' handler and sends the SVG XML text.  Clients of the SvgCanvas bind
	// their load function (typically calls to setSvgString() to the 'opened' event.
	this.open = function(str) {
		// Nothing by default, handled by optional widget/extension
		call("opened", str);
	};

	// Function: save
	// Serializes the current drawing into SVG XML text and returns it to the 'saved' handler.
	// This function also includes the XML prolog.  Clients of the SvgCanvas bind their save
	// function to the 'saved' event.
	//
	// Returns: 
	// Nothing
	this.save = function(opts) {
		// remove the selected outline before serializing
		this.clearSelection();
		// Update save options if provided
		if(opts) $.extend(save_options, opts);
		save_options.apply = true;
		
		var str = "<?xml version=\"1.0\" standalone=\"no\"?>\n";
		// no need for doctype, see http://jwatt.org/svg/authoring/#doctype-declaration
		str += svgCanvasToString();
		call("saved", str);
	};

	var walkTree = function(elem, cbFn){
		if (elem && elem.nodeType == 1) {
			cbFn(elem);
			var i = elem.childNodes.length;
			while (i--) {
				walkTree(elem.childNodes.item(i), cbFn);
			}
		}
	};
	
	// Function: getSvgString
	// Returns the current drawing as raw SVG XML text.
	//
	// Returns:
	// The current drawing as raw SVG XML text.
	this.getSvgString = function() {
		save_options.apply = false;
		return svgCanvasToString();
	};

	// Function: setSvgString
	// This function sets the current drawing as the input SVG XML.
	//
	// Parameters:
	// xmlString - The SVG as XML text.
	//
	// Returns:
	// This function returns false if the set was unsuccessful, true otherwise.
	this.setSvgString = function(xmlString) {
		try {
			// convert string into XML document
			var newDoc = Utils.text2xml(xmlString);
			// run it through our sanitizer to remove anything we do not support
	        sanitizeSvg(newDoc.documentElement);

			var batchCmd = new BatchCommand("Change Source");

        	// remove old svg document
    	    var oldzoom = svgroot.removeChild(svgcontent);
			batchCmd.addSubCommand(new RemoveElementCommand(oldzoom, svgroot));
        
    	    // set new svg document
        	svgcontent = svgroot.appendChild(svgdoc.importNode(newDoc.documentElement, true));
        	// change image href vals if possible
        	$(svgcontent).find('image').each(function() {
        		var image = this;
        		preventClickDefault(image);
        		var val = this.getAttributeNS(xlinkns, "href");
				if(val.indexOf('data:') === 0) {
					// Check if an SVG-edit data URI
					var m = val.match(/svgedit_url=(.*?);/);
					if(m) {
						var url = decodeURIComponent(m[1]);
						$(new Image()).load(function() {
							image.setAttributeNS(xlinkns,'href',url);
						}).attr('src',url);
					}
				}
        		// Add to encodableImages if it loads
        		canvas.embedImage(val);
        	});
        	
        	// Fix XML for Opera/Win/Non-EN
			if(window.opera) {
				canvas.fixOperaXML(svgcontent, newDoc.documentElement);
			}
        	
			svgcontent.setAttribute('id', 'svgcontent');
			// determine proper size
			var w, h;
			if (svgcontent.getAttribute("viewBox")) {
				var vb = svgcontent.getAttribute("viewBox").split(' ');
				w = vb[2];
				h = vb[3];
			}
			// handle old content that doesn't have a viewBox
			else {
				w = svgcontent.getAttribute("width");
				h = svgcontent.getAttribute("height");
				svgcontent.setAttribute("viewBox", ["0", "0", w, h].join(" "));
			}
			
			// just to be safe, set width and height to 100%/100%
			// (removing causes bug in Webkit)
			svgcontent.setAttribute('width','100%');
			svgcontent.setAttribute('height','100%');
			batchCmd.addSubCommand(new InsertElementCommand(svgcontent));
			// update root to the correct size
			var changes = {};
			changes['width'] = svgroot.getAttribute('width');
			changes['height'] = svgroot.getAttribute('height');
			svgroot.setAttribute('width', w);
			svgroot.setAttribute('height', h);
			batchCmd.addSubCommand(new ChangeElementCommand(svgroot, changes));
			
			// reset zoom
			current_zoom = 1;
			
			// identify layers
			identifyLayers();
			
			canvas.clearSelection();
			addCommandToHistory(batchCmd);
			call("changed", [svgcontent]);
		} catch(e) {
			console.log(e);
			return false;
		}

		return true;
	};

	// Layer API Functions

	// Group: Layers

	var identifyLayers = function() {
		all_layers = [];
		var numchildren = svgcontent.childNodes.length;
		// loop through all children of svgcontent
		var orphans = [], layernames = [];
		for (var i = 0; i < numchildren; ++i) {
			var child = svgcontent.childNodes.item(i);
			// for each g, find its layer name
			if (child && child.nodeType == 1) {
				if (child.tagName == "g") {
					var name = $("title",child).text();
					// store layer and name in global variable
					if (name) {
						layernames.push(name);
						all_layers.push( [name,child] );
						current_layer = child;
						walkTree(child, function(e){e.setAttribute("style", "pointer-events:inherit");});
						current_layer.setAttribute("style", "pointer-events:none");
					}
					// if group did not have a name, it is an orphan
					else {
						orphans.push(child);
					}
				}
				// if child has a bbox (i.e. not a <title> or <defs> element), then it is an orphan
				else if(canvas.getBBox(child) && child.nodeName != 'defs') { // Opera returns a BBox for defs
					var bb = canvas.getBBox(child);
					orphans.push(child);
				}
			}
		}
		// create a new layer and add all the orphans to it
		if (orphans.length > 0) {
			var i = 1;
			while ($.inArray(("Layer " + i), layernames) != -1) { i++; }
			var newname = "Layer " + i;
			current_layer = svgdoc.createElementNS(svgns, "g");
			var layer_title = svgdoc.createElementNS(svgns, "title");
			layer_title.textContent = newname;
			current_layer.appendChild(layer_title);
			for (var j = 0; j < orphans.length; ++j) {
				current_layer.appendChild(orphans[j]);
			}
			current_layer = svgcontent.appendChild(current_layer);
			all_layers.push( [newname, current_layer] );
		}
		walkTree(current_layer, function(e){e.setAttribute("style","pointer-events:inherit");});
		current_layer.setAttribute("style","pointer-events:all");
	};
	
	// Function: createLayer
	// Creates a new top-level layer in the drawing with the given name, sets the current layer 
	// to it, and then clears the selection  This function then calls the 'changed' handler.
	// This is an undoable action.
	//
	// Parameters:
	// name - The given name
	this.createLayer = function(name) {
		var batchCmd = new BatchCommand("Create Layer");
		var new_layer = svgdoc.createElementNS(svgns, "g");
		var layer_title = svgdoc.createElementNS(svgns, "title");
		layer_title.textContent = name;
		new_layer.appendChild(layer_title);
		new_layer = svgcontent.appendChild(new_layer);
		batchCmd.addSubCommand(new InsertElementCommand(new_layer));
		addCommandToHistory(batchCmd);
		canvas.clearSelection();
		identifyLayers();
		canvas.setCurrentLayer(name);
		call("changed", [new_layer]);
	};
	
	// Function: deleteCurrentLayer
	// Deletes the current layer from the drawing and then clears the selection. This function 
	// then calls the 'changed' handler.  This is an undoable action.
	this.deleteCurrentLayer = function() {
		if (current_layer && all_layers.length > 1) {
			var batchCmd = new BatchCommand("Delete Layer");
			// actually delete from the DOM and store in our Undo History
			var parent = current_layer.parentNode;
			batchCmd.addSubCommand(new RemoveElementCommand(current_layer, parent));
			parent.removeChild(current_layer);
			addCommandToHistory(batchCmd);
			canvas.clearSelection();
			identifyLayers();
			canvas.setCurrentLayer(all_layers[all_layers.length-1][0]);
			call("changed", [svgcontent]);
			return true;
		}
		return false;
	};
	
	// Function: getNumLayers
	// Returns the number of layers in the current drawing.
	// 
	// Returns:
	// The number of layers in the current drawing.
	this.getNumLayers = function() {
		return all_layers.length;
	};
	
	// Function: getLayer
	// Returns the name of the ith layer. If the index is out of range, an empty string is returned.
	//
	// Parameters:
	// i - the zero-based index of the layer you are querying.
	// 
	// Returns:
	// The name of the ith layer
	this.getLayer = function(i) {
		if (i >= 0 && i < canvas.getNumLayers()) {
			return all_layers[i][0];
		}
		return "";
	};
	
	// Function: getCurrentLayer
	// Returns the name of the currently selected layer. If an error occurs, an empty string 
	// is returned.
	//
	// Returns:
	// The name of the currently active layer.
	this.getCurrentLayer = function() {
		for (var i = 0; i < all_layers.length; ++i) {
			if (all_layers[i][1] == current_layer) {
				return all_layers[i][0];
			}
		}
		return "";
	};
	
	// Function: setCurrentLayer
	// Sets the current layer. If the name is not a valid layer name, then this function returns
	// false. Otherwise it returns true. This is not an undo-able action.
	//
	// Parameters:
	// name - the name of the layer you want to switch to.
	//
	// Returns:
	// true if the current layer was switched, otherwise false
	this.setCurrentLayer = function(name) {
		name = toXml(name);
		for (var i = 0; i < all_layers.length; ++i) {
			if (name == all_layers[i][0]) {
				if (current_layer != all_layers[i][1]) {
					canvas.clearSelection();
					current_layer.setAttribute("style", "pointer-events:none");
					current_layer = all_layers[i][1];
					current_layer.setAttribute("style", "pointer-events:all");
				}
				return true;
			}
		}
		return false;
	};
	
	// Function: renameCurrentLayer
	// Renames the current layer. If the layer name is not valid (i.e. unique), then this function 
	// does nothing and returns false, otherwise it returns true. This is an undo-able action.
	// 
	// Parameters:
	// newname - the new name you want to give the current layer.  This name must be unique 
	// among all layer names.
	//
	// Returns:
	// true if the rename succeeded, false otherwise.
	this.renameCurrentLayer = function(newname) {
		if (current_layer) {
			var oldLayer = current_layer;
			// setCurrentLayer will return false if the name doesn't already exists
			if (!canvas.setCurrentLayer(newname)) {
				var batchCmd = new BatchCommand("Rename Layer");
				// find the index of the layer
				for (var i = 0; i < all_layers.length; ++i) {
					if (all_layers[i][1] == oldLayer) break;
				}
				var oldname = all_layers[i][0];
				all_layers[i][0] = toXml(newname);
			
				// now change the underlying title element contents
				var len = oldLayer.childNodes.length;
				for (var i = 0; i < len; ++i) {
					var child = oldLayer.childNodes.item(i);
					// found the <title> element, now append all the
					if (child && child.tagName == "title") {
						// wipe out old name 
						while (child.firstChild) { child.removeChild(child.firstChild); }
						child.textContent = newname;

						batchCmd.addSubCommand(new ChangeElementCommand(child, {"#text":oldname}));
						addCommandToHistory(batchCmd);
						call("changed", [oldLayer]);
						return true;
					}
				}
			}
			current_layer = oldLayer;
		}
		return false;
	};
	
	// Function: setCurrentLayerPosition
	// Changes the position of the current layer to the new value. If the new index is not valid, 
	// this function does nothing and returns false, otherwise it returns true. This is an
	// undo-able action.
	//
	// Parameters:
	// newpos - The zero-based index of the new position of the layer.  This should be between
	// 0 and (number of layers - 1)
	// 
	// Returns:
	// true if the current layer position was changed, false otherwise.
	this.setCurrentLayerPosition = function(newpos) {
		if (current_layer && newpos >= 0 && newpos < all_layers.length) {
			for (var oldpos = 0; oldpos < all_layers.length; ++oldpos) {
				if (all_layers[oldpos][1] == current_layer) break;
			}
			// some unknown error condition (current_layer not in all_layers)
			if (oldpos == all_layers.length) { return false; }
			
			if (oldpos != newpos) {
				// if our new position is below us, we need to insert before the node after newpos
				var refLayer = null;
				var oldNextSibling = current_layer.nextSibling;
				if (newpos > oldpos ) {
					if (newpos < all_layers.length-1) {
						refLayer = all_layers[newpos+1][1];
					}
				}
				// if our new position is above us, we need to insert before the node at newpos
				else {
					refLayer = all_layers[newpos][1];
				}
				svgcontent.insertBefore(current_layer, refLayer);
				addCommandToHistory(new MoveElementCommand(current_layer, oldNextSibling, svgcontent));
				
				identifyLayers();
				canvas.setCurrentLayer(all_layers[newpos][0]);
				
				return true;
			}
		}
		
		return false;
	};
	
	// Function: getLayerVisibility
	// Returns whether the layer is visible.  If the layer name is not valid, then this function
	// returns false.
	//
	// Parameters:
	// layername - the name of the layer which you want to query.
	//
	// Returns:
	// The visibility state of the layer, or false if the layer name was invalid.
	this.getLayerVisibility = function(layername) {
		// find the layer
		var layer = null;
		for (var i = 0; i < all_layers.length; ++i) {
			if (all_layers[i][0] == layername) {
				layer = all_layers[i][1];
				break;
			}
		}
		if (!layer) return false;
		return (layer.getAttribute("display") != "none");
	};
	
	// Function: setLayerVisibility
	// Sets the visibility of the layer. If the layer name is not valid, this function return 
	// false, otherwise it returns true. This is an undo-able action.
	//
	// Parameters:
	// layername - the name of the layer to change the visibility
	// bVisible - true/false, whether the layer should be visible
	//
	// Returns:
	// true if the layer's visibility was set, false otherwise
	this.setLayerVisibility = function(layername, bVisible) {
		// find the layer
		var layer = null;
		for (var i = 0; i < all_layers.length; ++i) {
			if (all_layers[i][0] == layername) {
				layer = all_layers[i][1];
				break;
			}
		}
		if (!layer) return false;
		
		var oldDisplay = layer.getAttribute("display");
		if (!oldDisplay) oldDisplay = "inline";
		layer.setAttribute("display", bVisible ? "inline" : "none");
		addCommandToHistory(new ChangeElementCommand(layer, {"display":oldDisplay}, "Layer Visibility"));
		
		if (layer == current_layer) {
			canvas.clearSelection();
		}
//		call("changed", [selected]);
		
		return true;
	};
	
	// Function: moveSelectedToLayer
	// Moves the selected elements to layername. If the name is not a valid layer name, then false 
	// is returned.  Otherwise it returns true. This is an undo-able action.
	//
	// Parameters:
	// layername - the name of the layer you want to which you want to move the selected elements
	//
	// Returns:
	// true if the selected elements were moved to the layer, false otherwise.
	this.moveSelectedToLayer = function(layername) {
		// find the layer
		var layer = null;
		for (var i = 0; i < all_layers.length; ++i) {
			if (all_layers[i][0] == layername) {
				layer = all_layers[i][1];
				break;
			}
		}
		if (!layer) return false;
		
		var batchCmd = new BatchCommand("Move Elements to Layer");
		
		// loop for each selected element and move it
		var selElems = selectedElements;
		var i = selElems.length;
		while (i--) {
			var elem = selElems[i];
			if (!elem) continue;
			var oldNextSibling = elem.nextSibling;
			// TODO: this is pretty brittle!
			var oldLayer = elem.parentNode;
			layer.appendChild(elem);
			batchCmd.addSubCommand(new MoveElementCommand(elem, oldNextSibling, oldLayer));
		}
		
		addCommandToHistory(batchCmd);
		
		return true;
	};
	
	// Function: getLayerOpacity
	// Returns the opacity of the given layer.  If the input name is not a layer, null is returned.
	//
	// Parameters: 
	// layername - name of the layer on which to get the opacity
	//
	// Returns:
	// The opacity value of the given layer.  This will be a value between 0.0 and 1.0, or null
	// if layername is not a valid layer
	this.getLayerOpacity = function(layername) {
		for (var i = 0; i < all_layers.length; ++i) {
			if (all_layers[i][0] == layername) {
				var g = all_layers[i][1];
				var opacity = g.getAttribute("opacity");
				if (!opacity) {
					opacity = "1.0";
				}
				return parseFloat(opacity);
			}
		}
		
		return null;
	};
	
	// Function: setLayerOpacity
	// Sets the opacity of the given layer.  If the input name is not a layer, nothing happens.
	// This is not an undo-able action.  NOTE: this function exists solely to apply
	// a highlighting/de-emphasis effect to a layer, when it is possible for a user to affect
	// the opacity of a layer, we will need to allow this function to produce an undo-able action.
	// If opacity is not a value between 0.0 and 1.0, then nothing happens.
	//
	// Parameters:
	// layername - name of the layer on which to set the opacity
	// opacity - a float value in the range 0.0-1.0
	this.setLayerOpacity = function(layername, opacity) {
		if (opacity < 0.0 || opacity > 1.0) return;
		for (var i = 0; i < all_layers.length; ++i) {
			if (all_layers[i][0] == layername) {
				var g = all_layers[i][1];
				g.setAttribute("opacity", opacity);
				break;
			}
		}
	};

	// Function: clear
	// Clears the current document.  This is not an undoable action.
	this.clear = function() {
		current_path_pts = [];

		// clear the svgcontent node
		var nodes = svgcontent.childNodes;
		var len = svgcontent.childNodes.length;
		var i = 0;
		this.clearSelection();
		for(var rep = 0; rep < len; rep++){
			if (nodes[i].nodeType == 1) { // element node
				svgcontent.removeChild(nodes[i]);
			} else {
				i++;
			}
		}
		// create empty first layer
		all_layers = [];
		canvas.createLayer("Layer 1");
		
		// clear the undo stack
		resetUndoStack();
		// reset the selector manager
		selectorManager.initGroup();
		// reset the rubber band box
		rubberBox = selectorManager.getRubberBandBox();
		
		call("cleared");
	};
	
	// TODO: should this be an 'internal' function?
	this.clearPath = function(remove) {
		if(remove && current_mode == "path") {
			var elem = svgdoc.getElementById(getId());
			if(elem) elem.parentNode.removeChild(elem);
		}
		removeAllPointGripsFromPath();
		current_path_pts = [];
		current_path_pt = -1;
	};
	
	// TODO: should this be an 'internal' function?
	this.getNodePoint = function() {	
		if(current_path_pt != -1) {
			var pt = getPathPoint(current_path_pt, true);
			var list = current_path.pathSegList;
			var segtype;
			if(list.numberOfItems > current_path_pt+1) {
				segtype = list.getItem(current_path_pt+1).pathSegType;
			} else {
				segtype = false;
			}
			return {
				x: pt[0],
				y: pt[1],
				type: segtype
			}
		} else {
			return false;
		}
	}

	this.linkControlPoints = function(linkPoints) {
		link_control_pts = linkPoints;
	}

	this.clonePathNode = function() {
	
		var pt = current_path_pt, list = current_path.pathSegList;

		var next_item = list.getItem(pt+1); 
		
		// Get point in between nodes
		if(next_item.pathSegType % 2 == 0) { // even num, so abs
			var cur_item = list.getItem(pt);
			var new_x = (next_item.x + cur_item.x) / 2;
			var new_y = (next_item.y + cur_item.y) / 2;
		} else {
			var new_x = next_item.x/2;
			var new_y = next_item.y/2;
		}
		
		var seg = current_path.createSVGPathSegLinetoAbs(new_x, new_y);
		list.insertItemBefore(seg, pt+1); // Webkit doesn't do this right.
		
		var abs_x = (getPathPoint(pt)[0] + new_x) * current_zoom;
		var abs_y = (getPathPoint(pt)[1] + new_y) * current_zoom;
		
		var last_num = current_path_pts.length/2;
		
		// Add new grip
		addPointGripToPath(abs_x, abs_y, last_num);

		// Update path_pts
		current_path_pts.splice(pt*2 + 2, 0, abs_x, abs_y);
		
		resetPointGrips();
		this.addNodeToSelection(pt+1);
		
	// 	current_path.setAttribute("d", convertToD(current_path.pathSegList));
	}

	this.deletePathNode = function() {
		var last_pt = current_path_pts.length/2 - 1;
		var pt = current_path_pt, list = current_path.pathSegList;
		var cur_item = list.getItem(pt);
		var next_item = list.getItem(pt+1);

		if(pt == 0) {
			var next_x = getPathPoint(1)[0];
			var next_y = getPathPoint(1)[1];
			// Make the next point be the "M" point
			replacePathSeg(2, 1, [next_x, next_y]);
			
			// Reposition last node
			var last_item = list.getItem(last_pt);
			replacePathSeg(4, last_pt, [next_x, next_y]);
			removeControlPointGrips(last_pt - 1);
			current_path_pts.splice(last_pt*2, 2, next_x, next_y);
			current_path_pts.splice(0, 2);
		} else {
			current_path_pts.splice(pt*2, 2);
		}

		list.removeItem(pt);
		
		resetPointGrips();
		
		if(window.opera) { // Opera repaints incorrectly
			var cp = $(current_path); cp.attr('d',cp.attr('d'));
		}
		
		this.addNodeToSelection(pt);
	}

	this.getResolution = function() {
// 		return [svgroot.getAttribute("width"), svgroot.getAttribute("height")];
		var vb = svgcontent.getAttribute("viewBox").split(' ');
		return {'w':vb[2], 'h':vb[3], 'zoom': current_zoom};
	};
	
	this.getImageTitle = function() {
		var childs = svgcontent.childNodes;
		for (var i=0; i<childs.length; i++) {
			if(childs[i].nodeName == 'title') {
				return childs[i].textContent;
			}
		}
		return '';
	}
	
	this.setImageTitle = function(newtitle) {
		var childs = svgcontent.childNodes, doc_title = false, old_title = '';
		
		var batchCmd = new BatchCommand("Change Image Title");
		
		for (var i=0; i<childs.length; i++) {
			if(childs[i].nodeName == 'title') {
				doc_title = childs[i];
				old_title = doc_title.textContent;
				break;
			}
		}
		if(!doc_title) {
			doc_title = svgdoc.createElementNS(svgns, "title");
			svgcontent.insertBefore(doc_title, svgcontent.firstChild);
		} 
		
		if(newtitle.length) {
			doc_title.textContent = newtitle;
		} else {
			// No title given, so element is not necessary
			doc_title.parentNode.removeChild(doc_title);
		}
		batchCmd.addSubCommand(new ChangeElementCommand(doc_title, {'#text': old_title}));
		addCommandToHistory(batchCmd);
	}
	
	this.setResolution = function(x, y) {
		var res = canvas.getResolution();
		var w = res.w, h = res.h;
		var batchCmd;

		if(x == 'fit') {
			canvas.clearSelection();

			// Get bounding box
			var bbox = canvas.getStrokedBBox();
			
			if(bbox) {
				batchCmd = new BatchCommand("Fit Canvas to Content");
				var visEls = canvas.getVisibleElements();
				$.each(visEls, function(i, item) {
					var sel_bb = item.getBBox();
					// TODO: we are not using the second argument here anymore, what to do?
					var cmd = recalculateDimensions(item, {
						x: sel_bb.x - bbox.x,
						y: sel_bb.y - bbox.y,
						width: sel_bb.width,
						height: sel_bb.height
					});
					batchCmd.addSubCommand(cmd);
				});
				x = Math.round(bbox.width);
				y = Math.round(bbox.height);
			} else {
				return false;
			}
		}
		x *= current_zoom;
		y *= current_zoom;
		if (x != w || y != h) {
			var handle = svgroot.suspendRedraw(1000);
			if(!batchCmd) {
				batchCmd = new BatchCommand("Change Image Dimensions");
			}
			svgroot.setAttribute('width', x);
			svgroot.setAttribute('height', y);
			batchCmd.addSubCommand(new ChangeElementCommand(svgroot, {"width":w, "height":h}));

			svgcontent.setAttribute("viewBox", ["0 0", x/current_zoom, y/current_zoom].join(' '));
			batchCmd.addSubCommand(new ChangeElementCommand(svgcontent, {"viewBox": ["0 0", w, h].join(' ')}));
		
			addCommandToHistory(batchCmd);
			svgroot.unsuspendRedraw(handle);
			call("changed", [svgcontent]);
		}
		return true;
	};

	this.setBBoxZoom = function(val, editor_w, editor_h) {
		var spacer = .85;
		var bb;
		var calcZoom = function(bb) {
			var w_zoom = Math.round((editor_w / bb.width)*100 * spacer)/100;
			var h_zoom = Math.round((editor_h / bb.height)*100 * spacer)/100;	
			var zoomlevel = Math.min(w_zoom,h_zoom);
			canvas.setZoom(zoomlevel);
			return {'zoom': zoomlevel, 'bbox': bb};
		}
		
		if(typeof val == 'object') {
			bb = val;
			if(bb.width == 0 || bb.height == 0) {
				var newzoom = bb.zoom?bb.zoom:current_zoom * bb.factor;
				canvas.setZoom(newzoom);
				return {'zoom': current_zoom, 'bbox': bb};
			}
			return calcZoom(bb);
		}
	
		switch (val) {
			case 'selection':
				if(!selectedElements[0]) return;
				var sel_elems = $.map(selectedElements, function(n){ if(n) return n; });
				bb = canvas.getStrokedBBox(sel_elems);
				break;
			case 'canvas':
				var res = canvas.getResolution();
				spacer = .95;
				bb = {width:res.w, height:res.h ,x:0, y:0};
				break;
			case 'content':
				bb = canvas.getStrokedBBox();
				break;
			case 'layer':
				bb = canvas.getStrokedBBox(canvas.getVisibleElements(current_layer));
				break;
			default:
				return;
		}
		return calcZoom(bb);
	}

	this.setZoom = function(zoomlevel) {
		var res = canvas.getResolution();
		svgroot.setAttribute("width", res.w * zoomlevel);
		svgroot.setAttribute("height", res.h * zoomlevel);
		current_zoom = zoomlevel;
		$.each(selectedElements, function(i, elem) {
			if(!elem) return;
			selectorManager.requestSelector(elem).resize();
		});
		if(current_mode == "pathedit") {
			resetPointGrips();
		}
	}

	this.getMode = function() {
		return current_mode;
	};

	this.setMode = function(name) {
		// toss out half-drawn path
		if (current_mode == "path" && current_path_pts.length > 0) {
			var elem = svgdoc.getElementById(getId());
			elem.parentNode.removeChild(elem);
			canvas.clearPath();
			canvas.clearSelection();
			started = false;
		}
		else if (current_mode == "pathedit") {
			canvas.clearPath();
		}
		
		cur_properties = (selectedElements[0] && selectedElements[0].nodeName == 'text') ? cur_text : cur_shape;
		current_mode = name;
	};

	this.getStrokeColor = function() {
		return cur_properties.stroke;
	};

	this.setStrokeColor = function(val,preventUndo) {
		cur_shape.stroke = val;
		cur_properties.stroke_paint = {type:"solidColor"};
		if (!preventUndo) 
			this.changeSelectedAttribute("stroke", val);
		else 
			this.changeSelectedAttributeNoUndo("stroke", val);
	};

	this.getFillColor = function() {
		return cur_properties.fill;
	};

	this.setFillColor = function(val,preventUndo) {
		cur_properties.fill = val;
		cur_properties.fill_paint = {type:"solidColor"};
		// take out any path/line elements when setting fill
		var elems = [];
		var i = selectedElements.length;
		while(i--) {
			var elem = selectedElements[i];
			if (elem && elem.tagName != "polyline" && elem.tagName != "line") {
				elems.push(elem);
			}
		}
		if (elems.length > 0) {
			if (!preventUndo) 
				this.changeSelectedAttribute("fill", val, elems);
			else
				this.changeSelectedAttributeNoUndo("fill", val, elems);
		}
	};

	var findDefs = function() {
		var defs = svgcontent.getElementsByTagNameNS(svgns, "defs");
		if (defs.length > 0) {
			defs = defs[0];
		}
		else {
			// first child is a comment, so call nextSibling
			defs = svgcontent.insertBefore( svgdoc.createElementNS(svgns, "defs" ), svgcontent.firstChild.nextSibling);
		}
		return defs;
	};

	var addGradient = function() {
		$.each(['stroke','fill'],function(i,type) {
			
			if(!cur_properties[type + '_paint'] || cur_properties[type + '_paint'].type == "solidColor") return;
			var grad = canvas[type + 'Grad'];
			// find out if there is a duplicate gradient already in the defs
			var duplicate_grad = findDuplicateGradient(grad);
			var defs = findDefs();
			// no duplicate found, so import gradient into defs
			if (!duplicate_grad) {
				var orig_grad = grad;
				grad = defs.appendChild( svgdoc.importNode(grad, true) );
				canvas.fixOperaXML(grad, orig_grad);
				// get next id and set it on the grad
				grad.id = getNextId();
			}
			else { // use existing gradient
				grad = duplicate_grad;
			}
			var functype = type=='fill'?'Fill':'Stroke';
			canvas['set'+ functype +'Color']("url(#" + grad.id + ")");
		});
	}

	var findDuplicateGradient = function(grad) {
		var defs = findDefs();
		var existing_grads = defs.getElementsByTagNameNS(svgns, "linearGradient");
		var i = existing_grads.length;
		while (i--) {
			var og = existing_grads.item(i);
			if (grad.getAttribute('x1') != og.getAttribute('x1') ||
				grad.getAttribute('y1') != og.getAttribute('y1') ||
				grad.getAttribute('x2') != og.getAttribute('x2') ||
				grad.getAttribute('y2') != og.getAttribute('y2')) 
			{
				continue;
			}

			// else could be a duplicate, iterate through stops
			var stops = grad.getElementsByTagNameNS(svgns, "stop");
			var ostops = og.getElementsByTagNameNS(svgns, "stop");

			if (stops.length != ostops.length) {
				continue;
			}

			var j = stops.length;
			while(j--) {
				var stop = stops.item(j);
				var ostop = ostops.item(j);

				if (stop.getAttribute('offset') != ostop.getAttribute('offset') ||
					stop.getAttribute('stop-opacity') != ostop.getAttribute('stop-opacity') ||
					stop.getAttribute('stop-color') != ostop.getAttribute('stop-color')) 
				{
					break;
				}
			}

			if (j == -1) {
				return og;
			}
		} // for each gradient in defs

		return null;
	};
	
	// Group: Fill and Stroke

	this.setStrokePaint = function(p, addGrad) {
		// make a copy
		var p = new $.jGraduate.Paint(p);
		this.setStrokeOpacity(p.alpha/100);

		// now set the current paint object
		cur_properties.stroke_paint = p;
		if (p.type == "solidColor") {
			this.setStrokeColor("#"+p.solidColor);
		}
		else if(p.type == "linearGradient") {
			canvas.strokeGrad = p.linearGradient;
			if(addGrad) addGradient(); 
		}
		else {
//			console.log("none!");
		}
	};

	this.setFillPaint = function(p, addGrad) {
		// make a copy
		var p = new $.jGraduate.Paint(p);
		this.setFillOpacity(p.alpha/100, true);

		// now set the current paint object
		cur_properties.fill_paint = p;
		if (p.type == "solidColor") {
			this.setFillColor("#"+p.solidColor);
		}
		else if(p.type == "linearGradient") {
			canvas.fillGrad = p.linearGradient;
			if(addGrad) addGradient(); 
		}
		else {
//			console.log("none!");
		}
	};

	this.getStrokeWidth = function() {
		return cur_properties.stroke_width;
	};

	// When attempting to set a line's width to 0, change it to 1 instead
	this.setStrokeWidth = function(val) {
		if(val == 0 && $.inArray(current_mode, ['line', 'path']) != -1) {
			canvas.setStrokeWidth(1);
			return;
		}
		cur_properties.stroke_width = val;
		this.changeSelectedAttribute("stroke-width", val);
	};

	this.getStrokeStyle = function() {
		return cur_shape.stroke_style;
	};

	this.setStrokeStyle = function(val) {
		cur_shape.stroke_style = val;
		this.changeSelectedAttribute("stroke-dasharray", val);
	};

	this.getOpacity = function() {
		return cur_shape.opacity;
	};

	this.setOpacity = function(val) {
		cur_shape.opacity = val;
		this.changeSelectedAttribute("opacity", val);
	};

	this.getFillOpacity = function() {
		return cur_shape.fill_opacity;
	};

	this.setFillOpacity = function(val, preventUndo) {
		cur_shape.fill_opacity = val;
		if (!preventUndo)
			this.changeSelectedAttribute("fill-opacity", val);
		else
			this.changeSelectedAttributeNoUndo("fill-opacity", val);
	};

	this.getStrokeOpacity = function() {
		return cur_shape.stroke_opacity;
	};

	this.setStrokeOpacity = function(val, preventUndo) {
		cur_shape.stroke_opacity = val;
		if (!preventUndo)
			this.changeSelectedAttribute("stroke-opacity", val);
		else
			this.changeSelectedAttributeNoUndo("stroke-opacity", val);
	};

	// returns an object that behaves like a SVGTransformList
	this.getTransformList = function(elem) {
		if (isWebkit) {
			var t = svgTransformLists[elem.id];
			if (!t) {
				svgTransformLists[elem.id] = new SVGEditTransformList(elem);
				t = svgTransformLists[elem.id];
			}
			return t;
		}
		else if (elem.transform) {
			return elem.transform.baseVal;
		}
		return null;
	};

	this.getBBox = function(elem) {
		var selected = elem || selectedElements[0];
		if (elem.nodeType != 1) return null;
		var ret = null;
		if(elem.nodeName == 'text' && selected.textContent == '') {
			selected.textContent = 'a'; // Some character needed for the selector to use.
			ret = selected.getBBox();
			selected.textContent = '';
		} else {
			try { ret = selected.getBBox(); } 
			catch(e) { ret = null; }
		}

		// get the bounding box from the DOM (which is in that element's coordinate system)
		return ret;
	};

	// we get the rotation angle in the tlist
	this.getRotationAngle = function(elem, to_rad) {
		var selected = elem || selectedElements[0];
		// find the rotation transform (if any) and set it
		var tlist = canvas.getTransformList(selected);
		var N = tlist.numberOfItems;
		for (var i = 0; i < N; ++i) {
			var xform = tlist.getItem(i);
			if (xform.type == 4) {
				return to_rad ? xform.angle * Math.PI / 180.0 : xform.angle;
			}
		}
		return 0.0;
	};

	// this should:
	// - remove any old rotations if present
	// - prepend a new rotation at the transformed center
	this.setRotationAngle = function(val,preventUndo) {
		// ensure val is the proper type
		val = parseFloat(val);
		var elem = selectedElements[0];
		var oldTransform = elem.getAttribute("transform");
		var bbox = elem.getBBox();
		var cx = bbox.x+bbox.width/2, cy = bbox.y+bbox.height/2;
		var tlist = canvas.getTransformList(elem);
		
		// only remove the real rotational transform if present (i.e. at index=0)
		if (tlist.numberOfItems > 0) {
			var xform = tlist.getItem(0);
			if (xform.type == 4) {
				tlist.removeItem(0);
			}
		}
		
		// find R_nc and insert it
		if (val != 0) {
			var center = transformPoint(cx,cy,transformListToTransform(tlist).matrix);
			var R_nc = svgroot.createSVGTransform();
			R_nc.setRotate(val, center.x, center.y);
			tlist.insertItemBefore(R_nc,0);
		}
		else if (tlist.numberOfItems == 0) {
			elem.removeAttribute("transform");
		}
		
		if (!preventUndo) {
			// we need to undo it, then redo it so it can be undo-able! :)
			// TODO: figure out how to make changes to transform list undo-able cross-browser?
			var newTransform = elem.getAttribute("transform");
			elem.setAttribute("transform", oldTransform);
			this.changeSelectedAttribute("transform",newTransform,selectedElements);
		}
		var pointGripContainer = document.getElementById("pathpointgrip_container");
		if(elem.nodeName == "path" && pointGripContainer) {
			setPointContainerTransform(elem.getAttribute("transform"));
		}
		var selector = selectorManager.requestSelector(selectedElements[0]);
		selector.resize();
		selector.updateGripCursors(val);
	};

	this.each = function(cb) {
		$(svgroot).children().each(cb);
	};

	this.bind = function(event, f) {
	  var old = events[event];
		events[event] = f;
		return old;
	};

	this.setIdPrefix = function(p) {
		idprefix = p;
	};

	this.getBold = function() {
		// should only have one element selected
		var selected = selectedElements[0];
		if (selected != null && selected.tagName  == "text" &&
			selectedElements[1] == null) 
		{
			return (selected.getAttribute("font-weight") == "bold");
		}
		return false;
	};

	this.setBold = function(b) {
		var selected = selectedElements[0];
		if (selected != null && selected.tagName  == "text" &&
			selectedElements[1] == null) 
		{
			this.changeSelectedAttribute("font-weight", b ? "bold" : "normal");
		}
	};

	this.getItalic = function() {
		var selected = selectedElements[0];
		if (selected != null && selected.tagName  == "text" &&
			selectedElements[1] == null) 
		{
			return (selected.getAttribute("font-style") == "italic");
		}
		return false;
	};

	this.setItalic = function(i) {
		var selected = selectedElements[0];
		if (selected != null && selected.tagName  == "text" &&
			selectedElements[1] == null) 
		{
			this.changeSelectedAttribute("font-style", i ? "italic" : "normal");
		}
	};

	this.getFontFamily = function() {
		return cur_text.font_family;
	};

	this.setFontFamily = function(val) {
    	cur_text.font_family = val;
		this.changeSelectedAttribute("font-family", val);
	};

	this.getFontSize = function() {
		return cur_text.font_size;
	};

	this.setFontSize = function(val) {
		cur_text.font_size = val;
		this.changeSelectedAttribute("font-size", val);
	};

	this.getText = function() {
		var selected = selectedElements[0];
		if (selected == null) { return ""; }
		return selected.textContent;
	};

	this.setTextContent = function(val) {
		this.changeSelectedAttribute("#text", val);
	};

	this.setImageURL = function(val) {
		svgCanvas.changeSelectedAttribute("#href", val);
	};

	this.setRectRadius = function(val) {
		var selected = selectedElements[0];
		if (selected != null && selected.tagName == "rect") {
			var r = selected.getAttribute("rx");
			if (r != val) {
				selected.setAttribute("rx", val);
				selected.setAttribute("ry", val);
				addCommandToHistory(new ChangeElementCommand(selected, {"rx":r, "ry":r}, "Radius"));
				call("changed", [selected]);
			}
		}
	};
	
	this.setSegType = function(new_type) {
		var grip = $('#pathpointgrip_' + current_path_pt);
		var old_d = current_path.getAttribute('d');
		
		var index = grip[0].id.split('_')[1] - 0;
		
		var last_index = current_path_pts.length/2 - 1;
		var is_closed = pathIsClosed(); 

		if(!is_closed && index == last_index) {
			return; // Last point of unclosed path should do nothing
		} else if(index >= last_index && is_closed) {
			index = 0;
		}

		var next_index = index+1;
		var cur_x = getPathPoint(index)[0];
		var cur_y = getPathPoint(index)[1];
		var next_x = getPathPoint(next_index)[0];
		var next_y = getPathPoint(next_index)[1];
		
		if(!new_type) { // double-click, so just toggle
			var batchCmd = new BatchCommand("Toggle Path Segment Type");

			// Toggle segment to curve/straight line
			var old_type = current_path.pathSegList.getItem(index+1).pathSegType;
			
			new_type = (old_type == 6) ? 4 : 6;

		} else {
			new_type -= 0;
			var batchCmd = new BatchCommand("Change Path Segment Type");
		}
		
		var points;

		var bb = current_path.getBBox();
		
		switch ( new_type ) {
		case 6:
			var diff_x = next_x - cur_x;
			var diff_y = next_y - cur_y;
		
			var ct1_x = cur_x + (diff_y/2);
			var ct1_y = cur_y - (diff_x/2);
			var ct2_x = next_x + (diff_y/2);
			var ct2_y = next_y - (diff_x/2);
			
			points = [next_x,next_y, ct1_x,ct1_y, ct2_x,ct2_y];
			break;
		case 4:
			points = [next_x,next_y];
			removeControlPointGrips(index);
			break;
		}
		
		replacePathSeg(new_type, next_index, points);
		
		addAllPointGripsToPath(); 
		recalculateDimensions(current_path);
		updateSegLine(true);
		
		batchCmd.addSubCommand(new ChangeElementCommand(current_path, {d: old_d}));
		addCommandToHistory(batchCmd);
		call("changed", [current_path]);
	}
	
	this.quickClone = function(elem) {
		// Hack for Firefox bugs where text element features aren't updated
		if(navigator.userAgent.indexOf('Gecko/') == -1) return elem;
		var clone = elem.cloneNode(true)
		elem.parentNode.insertBefore(clone, elem);
		elem.parentNode.removeChild(elem);
		selectorManager.releaseSelector(elem);
		selectedElements[0] = clone;
		selectorManager.requestSelector(clone).showGrips(true);
		return clone;
	}

	// New functions for refactoring of Undo/Redo
	
	// this is the stack that stores the original values, the elements and
	// the attribute name for begin/finish
	var undoChangeStackPointer = -1;
	var undoableChangeStack = [];
	
	// This function tells the canvas to remember the old values of the 
	// attrName attribute for each element sent in.  The elements and values 
	// are stored on a stack, so the next call to finishUndoableChange() will 
	// pop the elements and old values off the stack, gets the current values
	// from the DOM and uses all of these to construct the undo-able command.
	this.beginUndoableChange = function(attrName, elems) {
		var p = ++undoChangeStackPointer;
		var i = elems.length;
		var oldValues = new Array(i), elements = new Array(i);
		while (i--) {
			var elem = elems[i];
			if (elem == null) continue;
			elements[i] = elem;
			oldValues[i] = elem.getAttribute(attrName);
		}
		undoableChangeStack[p] = {'attrName': attrName,
								'oldValues': oldValues,
								'elements': elements};
	};
	
	// This function makes the changes to the elements
	this.changeSelectedAttributeNoUndo = function(attr, newValue, elems) {
		var handle = svgroot.suspendRedraw(1000);
		if(current_mode == 'pathedit') {
			// Editing node
			var num = (attr == 'x')?0:1;
			var old_path_pts = $.map(current_path_pts, function(n){return n/current_zoom;});

			current_path_pts[current_path_pt*2 + num] = newValue-0;
			current_path_pt_drag = current_path_pt;
			updatePath(current_path_pts[current_path_pt*2], current_path_pts[current_path_pt*2 + 1], old_path_pts);
		}
		var elems = elems || selectedElements;
		var i = elems.length;
		while (i--) {
			var elem = elems[i];
			if (elem == null) continue;
			// Set x,y vals on elements that don't have them
			if((attr == 'x' || attr == 'y') && $.inArray(elem.tagName, ['g', 'polyline', 'path']) != -1) {
				var bbox = canvas.getStrokedBBox([elem]);
				var diff_x = attr == 'x' ? newValue - bbox.x : 0;
				var diff_y = attr == 'y' ? newValue - bbox.y : 0;
				canvas.moveSelectedElements(diff_x*current_zoom, diff_y*current_zoom, true);
				continue;
			}
			
			// only allow the transform/opacity attribute to change on <g> elements, slightly hacky
			if (elem.tagName == "g" && (attr != "transform" && attr != "opacity")) continue;
			var oldval = attr == "#text" ? elem.textContent : elem.getAttribute(attr);
			if (oldval == null)  oldval = "";
			if (oldval != String(newValue)) {
				if (attr == "#text") {
					var old_w = canvas.getBBox(elem).width;
					elem.textContent = newValue;
					elem = canvas.quickClone(elem);
					
					// Hoped to solve the issue of moving text with text-anchor="start",
					// but this doesn't actually fix it. Hopefully on the right track, though. -Fyrd
					
// 					var box=canvas.getBBox(elem), left=box.x, top=box.y, width=box.width,
// 						height=box.height, dx = width - old_w, dy=0;
// 					var angle = canvas.getRotationAngle(elem, true);
// 					if (angle) {
// 						var r = Math.sqrt( dx*dx + dy*dy );
// 						var theta = Math.atan2(dy,dx) - angle;
// 						dx = r * Math.cos(theta);
// 						dy = r * Math.sin(theta);
// 						
// 						elem.setAttribute('x', elem.getAttribute('x')-dx);
// 						elem.setAttribute('y', elem.getAttribute('y')-dy);
// 					}
					
				} else if (attr == "#href") {
					elem.setAttributeNS(xlinkns, "href", newValue);
        		}
				else elem.setAttribute(attr, newValue);
				selectedBBoxes[i] = this.getBBox(elem);
				// Use the Firefox quickClone hack for text elements with gradients or
				// where other text attributes are changed. 
				if(elem.nodeName == 'text') {
					if((newValue+'').indexOf('url') == 0 || $.inArray(attr, ['font-size','font-family','x','y']) != -1) {
						elem = canvas.quickClone(elem);
					}
				}
				// Timeout needed for Opera & Firefox
				setTimeout(function() {
					selectorManager.requestSelector(elem).resize();
				},0);
				// if this element was rotated, and we changed the position of this element
				// we need to update the rotational transform attribute 
				var angle = canvas.getRotationAngle(elem);
				if (angle != 0 && attr != "transform") {
					var tlist = canvas.getTransformList(elem);
					var n = tlist.numberOfItems;
					while (n--) {
						var xform = tlist.getItem(n);
						if (xform.type == 4) {
							// remove old rotate
							tlist.removeItem(n);
							
							var box = canvas.getBBox(elem);
							var center = transformPoint(box.x+box.width/2, box.y+box.height/2, transformListToTransform(tlist).matrix);
							var cx = center.x,
								cy = center.y;
							var newrot = svgroot.createSVGTransform();
							newrot.setRotate(angle, cx, cy);
							tlist.insertItemBefore(newrot, n);
							break;
						}
					}
				}
			} // if oldValue != newValue
		} // for each elem
		svgroot.unsuspendRedraw(handle);	
	};
	
	// This function returns a BatchCommand object which summarizes the
	// change since beginUndoableChange was called.  The command can then
	// be added to the command history
	this.finishUndoableChange = function() {
		var p = undoChangeStackPointer--;
		var changeset = undoableChangeStack[p];
		var i = changeset['elements'].length;
		var attrName = changeset['attrName'];
		var batchCmd = new BatchCommand("Change " + attrName);
		while (i--) {
			var elem = changeset['elements'][i];
			if (elem == null) continue;
			var changes = {};
			changes[attrName] = changeset['oldValues'][i];
			if (changes[attrName] != elem.getAttribute(attrName)) {
				batchCmd.addSubCommand(new ChangeElementCommand(elem, changes, attrName));
			}
		}
		undoableChangeStack[p] = null;
		return batchCmd;
	};

	// If you want to change all selectedElements, ignore the elems argument.
	// If you want to change only a subset of selectedElements, then send the
	// subset to this function in the elems argument.
	this.changeSelectedAttribute = function(attr, val, elems) {
		var elems = elems || selectedElements;
		canvas.beginUndoableChange(attr, elems);
		var i = elems.length;

		canvas.changeSelectedAttributeNoUndo(attr, val, elems);

		var batchCmd = canvas.finishUndoableChange();
		if (!batchCmd.isEmpty()) { 
			addCommandToHistory(batchCmd);
		}
	};

	$(window).mouseup(mouseUp);
	$(container).mousedown(mouseDown);
	$(container).mousemove(mouseMove);

	this.deleteSelectedElements = function() {
		var batchCmd = new BatchCommand("Delete Elements");
		var len = selectedElements.length;
		var selectedCopy = []; //selectedElements is being deleted
		for (var i = 0; i < len; ++i) {
			var selected = selectedElements[i];
			if (selected == null) break;

			var parent = selected.parentNode;
			var t = selected;
			// this will unselect the element and remove the selectedOutline
			selectorManager.releaseSelector(t);
			var elem = parent.removeChild(t);
			selectedCopy.push(selected) //for the copy
			selectedElements[i] = null;
			batchCmd.addSubCommand(new RemoveElementCommand(elem, parent));
		}
		if (!batchCmd.isEmpty()) addCommandToHistory(batchCmd);
		call("changed", selectedCopy);
		canvas.clearSelection();
	};
	
	this.groupSelectedElements = function() {
		var batchCmd = new BatchCommand("Group Elements");
		
		// create and insert the group element
		var g = addSvgElementFromJson({
								"element": "g",
								"attr": {
									"id": getNextId()
								}
							});
		batchCmd.addSubCommand(new InsertElementCommand(g));
		
		// now move all children into the group
		var i = selectedElements.length;
		while (i--) {
			var elem = selectedElements[i];
			if (elem == null) continue;
			var oldNextSibling = elem.nextSibling;
			var oldParent = elem.parentNode;
			g.appendChild(elem);
			batchCmd.addSubCommand(new MoveElementCommand(elem, oldNextSibling, oldParent));			
		}
		if (!batchCmd.isEmpty()) addCommandToHistory(batchCmd);
		
		// ensure selectors are at bottom and update selection
		selectorManager.update();
		canvas.clearSelection();
		canvas.addToSelection([g], true);
	};

	this.ungroupSelectedElement = function() {
		var g = selectedElements[0];
		if (g.tagName == "g") {
			var batchCmd = new BatchCommand("Ungroup Elements");
			var parent = g.parentNode;
			var anchor = g.previousSibling;
			var children = new Array(g.childNodes.length);
			var xform = g.getAttribute("transform");
			// get consolidated matrix
			var glist = canvas.getTransformList(g);
			var m = transformListToTransform(glist).matrix;

			// TODO: get all fill/stroke properties from the group that we are about to destroy
			// "fill", "fill-opacity", "fill-rule", "stroke", "stroke-dasharray", "stroke-dashoffset", 
			// "stroke-linecap", "stroke-linejoin", "stroke-miterlimit", "stroke-opacity", 
			// "stroke-width"
			// and then for each child, if they do not have the attribute (or the value is 'inherit'?)
			// then set the child's attribute

			// TODO: get the group's opacity and propagate it down to the children (multiply it
			// by the child's opacity (or 1.0)
			
			var i = 0;
			var gangle = canvas.getRotationAngle(g);
			while (g.firstChild) {
				var elem = g.firstChild;
				var oldNextSibling = elem.nextSibling;
				var oldParent = elem.parentNode;
				children[i++] = elem = parent.insertBefore(elem, anchor);
				batchCmd.addSubCommand(new MoveElementCommand(elem, oldNextSibling, oldParent));

				var chtlist = canvas.getTransformList(elem);
				
				if (glist.numberOfItems) {
					// TODO: if the group's transform is just a rotate, we can always transfer the
					// rotate() down to the children (collapsing consecutive rotates and factoring
					// out any translates)
					if (gangle && glist.numberOfItems == 1) {
						// [Rg] [Rc] [Mc]
						// we want [Tr] [Rc2] [Mc] where:
						// 	- [Rc2] is at the child's current center but has the 
						//	  sum of the group and child's rotation angles
						// 	- [Tr] is the equivalent translation that this child 
						// 	  undergoes if the group wasn't there
						
						// [Tr] = [Rg] [Rc] [Rc2_inv]
						
						// get group's rotation matrix (Rg)
						var rgm = glist.getItem(0).matrix;
						
						// get child's rotation matrix (Rc)
						var rcm = svgroot.createSVGMatrix();
						var cangle = canvas.getRotationAngle(elem);
						if (cangle) {
							rcm = chtlist.getItem(0).matrix;
						}
						
						// get child's old center of rotation
						var cbox = canvas.getBBox(elem);
						var ceqm = transformListToTransform(chtlist).matrix;
						var coldc = transformPoint(cbox.x+cbox.width/2, cbox.y+cbox.height/2,ceqm);
						
						// sum group and child's angles
						var sangle = gangle + cangle;
						
						// get child's rotation at the old center (Rc2_inv)
						var r2 = svgroot.createSVGTransform();
						r2.setRotate(sangle, coldc.x, coldc.y);
						
						// calculate equivalent translate
						var trm = matrixMultiply(rgm, rcm, r2.matrix.inverse());
						
						// set up tlist
						if (cangle) {
							chtlist.removeItem(0);
						}
						
						if (sangle) {
							chtlist.insertItemBefore(r2, 0);
						}

						if (trm.e || trm.f) {
							var tr = svgroot.createSVGTransform();
							tr.setTranslate(trm.e, trm.f);
							chtlist.insertItemBefore(tr, 0);
						}
					}
					else { // more complicated than just a rotate
						// transfer the group's transform down to each child and then
						// call recalculateDimensions()				
						var oldxform = elem.getAttribute("transform");
						var changes = {};
						changes["transform"] = oldxform ? oldxform : "";

						var newxform = svgroot.createSVGTransform();

						// [ gm ] [ chm ] = [ chm ] [ gm' ]
						// [ gm' ] = [ chm_inv ] [ gm ] [ chm ]
						var chm = transformListToTransform(chtlist).matrix,
							chm_inv = chm.inverse();
						var gm = matrixMultiply( chm_inv, m, chm );
						newxform.setMatrix(gm);
						chtlist.appendItem(newxform);
					}
					batchCmd.addSubCommand(recalculateDimensions(elem));
				}
			}
			
			// remove transform and make it undo-able
			if (xform) {
				var changes = {};
				changes["transform"] = xform;
				g.setAttribute("transform", "");
				g.removeAttribute("transform");				
				batchCmd.addSubCommand(new ChangeElementCommand(g, changes));
			}

			// remove the group from the selection			
			canvas.clearSelection();
			
			// delete the group element (but make undo-able)
			g = parent.removeChild(g);
			batchCmd.addSubCommand(new RemoveElementCommand(g, parent));

			if (!batchCmd.isEmpty()) addCommandToHistory(batchCmd);
			
			// ensure selectors are at bottom and update selection
			selectorManager.update();
			canvas.addToSelection(children);
		}
	};

	this.moveToTopSelectedElement = function() {
		var selected = selectedElements[0];
		if (selected != null) {
			var t = selected;
			var oldParent = t.parentNode;
			var oldNextSibling = t.nextSibling;
			if (oldNextSibling == selectorManager.selectorParentGroup) oldNextSibling = null;
			t = t.parentNode.appendChild(t);
			addCommandToHistory(new MoveElementCommand(t, oldNextSibling, oldParent, "top"));
		}
	};

	this.moveToBottomSelectedElement = function() {
		var selected = selectedElements[0];
		if (selected != null) {
			var t = selected;
			var oldParent = t.parentNode;
			var oldNextSibling = t.nextSibling;
			if (oldNextSibling == selectorManager.selectorParentGroup) oldNextSibling = null;
			// first child is a comment, so call nextSibling
			var firstChild = t.parentNode.firstChild.nextSibling;
			if (firstChild.tagName == 'defs') {
				firstChild = firstChild.nextSibling;
			}
			t = t.parentNode.insertBefore(t, firstChild);
			addCommandToHistory(new MoveElementCommand(t, oldNextSibling, oldParent, "bottom"));
		}
	};

	this.moveSelectedElements = function(dx,dy,undoable) {
		// if undoable is not sent, default to true
		// if single values, scale them to the zoom
		if (dx.constructor != Array) {
			dx /= current_zoom;
			dy /= current_zoom;
		}
		var undoable = undoable || true;
		var batchCmd = new BatchCommand("position");
		var i = selectedElements.length;
		while (i--) {
			var selected = selectedElements[i];
			if (selected != null) {
				selectedBBoxes[i] = this.getBBox(selected);
				
				var xform = svgroot.createSVGTransform();
				var tlist = canvas.getTransformList(selected);
				
				// dx and dy could be arrays
				if (dx.constructor == Array) {
					selectedBBoxes[i].x += dx[i];
					selectedBBoxes[i].y += dy[i];
					xform.setTranslate(dx[i],dy[i]);
				} else {
					selectedBBoxes[i].x += dx;
					selectedBBoxes[i].y += dy;
					xform.setTranslate(dx,dy);
				}
				
				tlist.insertItemBefore(xform, 0);
				
				var cmd = recalculateDimensions(selected);
				if (cmd) {
					batchCmd.addSubCommand(cmd);
				}
				selectorManager.requestSelector(selected).resize();
			}
		}
		if (!batchCmd.isEmpty()) {
			if (undoable)
				addCommandToHistory(batchCmd);
			call("changed", selectedElements);
		}
	};

	this.getStrokedBBox = function(elems) {
		if(!elems) elems = canvas.getVisibleElements();
		if(!elems.length) return false;
		
		// Make sure the expected BBox is returned if the element is a group
		// FIXME: doesn't this mean that every time we call getStrokedBBox() that we are 
		// re-creating the getCheckedBBox() function?  shouldn't we make this a function 
		// at the 'canvas' level
		var getCheckedBBox = function(elem) {
			try {
				// TODO: Fix issue with rotated groups. Currently they work
				// fine in FF, but not in other browsers (same problem mentioned
				// in Issue 339 comment #2).
				
				var bb = elem.getBBox();
				var angle = canvas.getRotationAngle(elem);
				if ((angle && angle % 90) || hasMatrixTransform(canvas.getTransformList(elem))) {
					// Accurate way to get BBox of rotated element in Firefox:
					// Put element in group and get its BBox
					
					var good_bb = false;
					
					// Get the BBox from the raw path for these elements
					var elemNames = ['ellipse','path','line','polyline','polygon'];
					if($.inArray(elem.tagName, elemNames) != -1) {
						bb = good_bb = canvas.convertToPath(elem, true, angle);
					} else if(elem.tagName == 'rect') {
						// Look for radius
						var rx = elem.getAttribute('rx');
						var ry = elem.getAttribute('ry');
						if(rx || ry) {
							bb = good_bb = canvas.convertToPath(elem, true, angle);
						}
					}
					
					if(!good_bb) {
						var g = document.createElementNS(svgns, "g");
						var parent = elem.parentNode;
						parent.replaceChild(g, elem);
						g.appendChild(elem);
						bb = g.getBBox();
						parent.insertBefore(elem,g);
						parent.removeChild(g);
					}
					

					// Old method: Works by giving the rotated BBox,
					// this is (unfortunately) what Opera and Safari do
					// natively when getting the BBox of the parent group
// 						var angle = angle * Math.PI / 180.0;
// 						var rminx = Number.MAX_VALUE, rminy = Number.MAX_VALUE, 
// 							rmaxx = Number.MIN_VALUE, rmaxy = Number.MIN_VALUE;
// 						var cx = round(bb.x + bb.width/2),
// 							cy = round(bb.y + bb.height/2);
// 						var pts = [ [bb.x - cx, bb.y - cy], 
// 									[bb.x + bb.width - cx, bb.y - cy],
// 									[bb.x + bb.width - cx, bb.y + bb.height - cy],
// 									[bb.x - cx, bb.y + bb.height - cy] ];
// 						var j = 4;
// 						while (j--) {
// 							var x = pts[j][0],
// 								y = pts[j][1],
// 								r = Math.sqrt( x*x + y*y );
// 							var theta = Math.atan2(y,x) + angle;
// 							x = round(r * Math.cos(theta) + cx);
// 							y = round(r * Math.sin(theta) + cy);
// 		
// 							// now set the bbox for the shape after it's been rotated
// 							if (x < rminx) rminx = x;
// 							if (y < rminy) rminy = y;
// 							if (x > rmaxx) rmaxx = x;
// 							if (y > rmaxy) rmaxy = y;
// 						}
// 						
// 						bb.x = rminx;
// 						bb.y = rminy;
// 						bb.width = rmaxx - rminx;
// 						bb.height = rmaxy - rminy;
				}
			
				return bb;
			} catch(e) { return null; } 

		}
		var full_bb;
		$.each(elems, function() {
			if(full_bb) return;
			full_bb = getCheckedBBox(this);
		});
		
		// This shouldn't ever happen...
		if(full_bb == null) return null;
		
		if(elems.length == 1) return full_bb;
		
		var max_x = full_bb.x + full_bb.width;
		var max_y = full_bb.y + full_bb.height;
		var min_x = full_bb.x;
		var min_y = full_bb.y;
		
		// FIXME: same re-creation problem with this function as getCheckedBBox() above
		var getOffset = function(elem) {
			var sw = elem.getAttribute("stroke-width");
			var offset = 0;
			if (elem.getAttribute("stroke") != "none" && !isNaN(sw)) {
				offset += sw/2;
			}
			return offset;
		}
		
		$.each(elems, function(i, elem) {
			var cur_bb = getCheckedBBox(elem);
			if(!cur_bb) return;
			var offset = getOffset(elem);
			min_x = Math.min(min_x, cur_bb.x - offset);
			min_y = Math.min(min_y, cur_bb.y - offset);
		});
		
		full_bb.x = min_x;
		full_bb.y = min_y;
		
		$.each(elems, function(i, elem) {
			var cur_bb = getCheckedBBox(elem);
			if(!cur_bb) return;
			var offset = getOffset(elem);
			max_x = Math.max(max_x, cur_bb.x + cur_bb.width + offset);
			max_y = Math.max(max_y, cur_bb.y + cur_bb.height + offset);
		});
		
		full_bb.width = max_x - min_x;
		full_bb.height = max_y - min_y;
		return full_bb;
	}

	this.getVisibleElements = function(parent, includeBBox) {
		if(!parent) parent = $(svgcontent).children(); // Prevent layers from being included
		
		var contentElems = [];
		$(parent).children().each(function(i, elem) {
			try {
				var box = elem.getBBox();
				if (box) {
					var item = includeBBox?{'elem':elem, 'bbox':canvas.getStrokedBBox([elem])}:elem;
					contentElems.push(item);
				}
			} catch(e) {}
		});
		return contentElems.reverse();
	}
	
	this.cycleElement = function(next) {
		var cur_elem = selectedElements[0];
		var elem = false;
		var all_elems = this.getVisibleElements(current_layer);
		if (cur_elem == null) {
			var num = next?all_elems.length-1:0;
			elem = all_elems[num];
		} else {
			var i = all_elems.length;
			while(i--) {
				if(all_elems[i] == cur_elem) {
					var num = next?i-1:i+1;
					if(num >= all_elems.length) {
						num = 0;
					} else if(num < 0) {
						num = all_elems.length-1;
					} 
					elem = all_elems[num];
					break;
				} 
			}
		}		
		canvas.clearSelection();
		canvas.addToSelection([elem], true);
		call("selected", selectedElements);
	}

	var resetUndoStack = function() {
		undoStack = [];
		undoStackPointer = 0;
	};

	this.getUndoStackSize = function() { return undoStackPointer; };
	this.getRedoStackSize = function() { return undoStack.length - undoStackPointer; };

	this.getNextUndoCommandText = function() { 
		if (undoStackPointer > 0) 
			return undoStack[undoStackPointer-1].text;
		return "";
	};
	this.getNextRedoCommandText = function() { 
		if (undoStackPointer < undoStack.length) 
			return undoStack[undoStackPointer].text;
		return "";
	};

	this.undo = function() {
		if (undoStackPointer > 0) {
			this.clearSelection();
			removeAllPointGripsFromPath();
			var cmd = undoStack[--undoStackPointer];
			cmd.unapply();
			call("changed", cmd.elements());
		}
	};
	this.redo = function() {
		if (undoStackPointer < undoStack.length && undoStack.length > 0) {
			this.clearSelection();
			var cmd = undoStack[undoStackPointer++];
			cmd.apply();
			call("changed", cmd.elements());
		}
	};

	// this function no longer uses cloneNode because we need to update the id
	// of every copied element (even the descendants)
	// we also do it manually because Opera/Win/non-EN puts , instead of .
	var copyElem = function(el) {
		// manually create a copy of the element
		var new_el = document.createElementNS(svgns, el.nodeName);
		$.each(el.attributes, function(i, attr) {
			var ns = attr.nodeName == 'href' ? xlinkns : 
				attr.prefix == "xml" ? xmlns : null;
			new_el.setAttributeNS(ns, attr.nodeName, attr.nodeValue);
		});
		// set the copied element's new id
		new_el.removeAttribute("id");
		new_el.id = getNextId();
		// manually increment obj_num because our cloned elements are not in the DOM yet
		obj_num++; 
		
		// now create copies of all children
		$.each(el.childNodes, function(i, child) {
			switch(child.nodeType) {
				case 1: // element node
					new_el.appendChild(copyElem(child));
					break;
				case 3: // text node
					new_el.textContent = child.nodeValue;
					break;
				default:
					break;
			}
		});
		if(new_el.tagName == 'image') {
			preventClickDefault(new_el);
		}
		return new_el;
	};
	
	var preventClickDefault = function(img) {
     	$(img).click(function(e){e.preventDefault()});
	}
	
	// this creates deep DOM copies (clones) of all selected elements
	this.cloneSelectedElements = function() {
		var batchCmd = new BatchCommand("Clone Elements");
		// find all the elements selected (stop at first null)
		var len = selectedElements.length;
		for (var i = 0; i < len; ++i) {
			var elem = selectedElements[i];
			if (elem == null) break;
		}
		// use slice to quickly get the subset of elements we need
		var copiedElements = selectedElements.slice(0,i);
		this.clearSelection();
		// note that we loop in the reverse way because of the way elements are added
		// to the selectedElements array (top-first)
		var i = copiedElements.length;
		while (i--) {
			// clone each element and replace it within copiedElements
			var elem = copiedElements[i] = copyElem(copiedElements[i]);
			current_layer.appendChild(elem);
			batchCmd.addSubCommand(new InsertElementCommand(elem));
		}
		
		if (!batchCmd.isEmpty()) {
			this.addToSelection(copiedElements.reverse()); // Need to reverse for correct selection-adding
			this.moveSelectedElements(20,20,false);
			addCommandToHistory(batchCmd);
			call("selected", selectedElements);
		}
	};

	// aligns selected elements (type is a char - see switch below for explanation)
	// relative_to can be "selected", "largest", "smallest", "page"
	this.alignSelectedElements = function(type, relative_to) {
		var bboxes = [], angles = [];
		var minx = Number.MAX_VALUE, maxx = Number.MIN_VALUE, miny = Number.MAX_VALUE, maxy = Number.MIN_VALUE;
		var curwidth = Number.MIN_VALUE, curheight = Number.MIN_VALUE;
		var len = selectedElements.length;
		if (!len) return;
		for (var i = 0; i < len; ++i) {
			if (selectedElements[i] == null) break;
			var elem = selectedElements[i];
			bboxes[i] = canvas.getStrokedBBox([elem]);
			
			// now bbox is axis-aligned and handles rotation
			switch (relative_to) {
				case 'smallest':
					if ( (type == 'l' || type == 'c' || type == 'r') && (curwidth == Number.MIN_VALUE || curwidth > bboxes[i].width) ||
					     (type == 't' || type == 'm' || type == 'b') && (curheight == Number.MIN_VALUE || curheight > bboxes[i].height) ) {
						minx = bboxes[i].x;
						miny = bboxes[i].y;
						maxx = bboxes[i].x + bboxes[i].width;
						maxy = bboxes[i].y + bboxes[i].height;
						curwidth = bboxes[i].width;
						curheight = bboxes[i].height;
					}
					break;
				case 'largest':
					if ( (type == 'l' || type == 'c' || type == 'r') && (curwidth == Number.MIN_VALUE || curwidth < bboxes[i].width) ||
					     (type == 't' || type == 'm' || type == 'b') && (curheight == Number.MIN_VALUE || curheight < bboxes[i].height) ) {
						minx = bboxes[i].x;
						miny = bboxes[i].y;
						maxx = bboxes[i].x + bboxes[i].width;
						maxy = bboxes[i].y + bboxes[i].height;
						curwidth = bboxes[i].width;
						curheight = bboxes[i].height;
					}
					break;
				default: // 'selected'
					if (bboxes[i].x < minx) minx = bboxes[i].x;
					if (bboxes[i].y < miny) miny = bboxes[i].y;
					if (bboxes[i].x + bboxes[i].width > maxx) maxx = bboxes[i].x + bboxes[i].width;
					if (bboxes[i].y + bboxes[i].height > maxy) maxy = bboxes[i].y + bboxes[i].height;
					break;
			}
		} // loop for each element to find the bbox and adjust min/max

		if (relative_to == 'page') {
			minx = 0;
			miny = 0;
			maxx = svgroot.getAttribute('width');
			maxy = svgroot.getAttribute('height');
		}

		var dx = new Array(len);
		var dy = new Array(len);
		for (var i = 0; i < len; ++i) {
			if (selectedElements[i] == null) break;
			var elem = selectedElements[i];
			var bbox = bboxes[i];
			dx[i] = 0;
			dy[i] = 0;
			switch (type) {
				case 'l': // left (horizontal)
					dx[i] = minx - bbox.x;
					break;
				case 'c': // center (horizontal)
					dx[i] = (minx+maxx)/2 - (bbox.x + bbox.width/2);
					break;
				case 'r': // right (horizontal)
					dx[i] = maxx - (bbox.x + bbox.width);
					break;
				case 't': // top (vertical)
					dy[i] = miny - bbox.y;
					break;
				case 'm': // middle (vertical)
					dy[i] = (miny+maxy)/2 - (bbox.y + bbox.height/2);
					break;
				case 'b': // bottom (vertical)
					dy[i] = maxy - (bbox.y + bbox.height);
					break;
			}
		}
		this.moveSelectedElements(dx,dy);
	};
	this.getZoom = function(){return current_zoom;};
	
	// Function: getVersion
	// Returns a string which describes the revision number of SvgCanvas.
	this.getVersion = function() {
		return "svgcanvas.js ($Rev$)";
	};
	
<<<<<<< HEAD
	this.setUiStrings = function(strs) {
=======
	this.setUiStrings = function(strs){
>>>>>>> 51e6f973
		$.extend(uiStrings, strs);
	}
	
	this.clear();
};

// Static class for various utility functions

var Utils = {

// This code was written by Tyler Akins and has been placed in the
// public domain.  It would be nice if you left this header intact.
// Base64 code from Tyler Akins -- http://rumkin.com

// schiller: Removed string concatenation in favour of Array.join() optimization,
//           also precalculate the size of the array needed.

	"_keyStr" : "ABCDEFGHIJKLMNOPQRSTUVWXYZabcdefghijklmnopqrstuvwxyz0123456789+/=",

	"encode64" : function(input) {
		// base64 strings are 4/3 larger than the original string
//		input = Utils.encodeUTF8(input); // convert non-ASCII characters
		input = Utils.convertToXMLReferences(input);
		if(window.btoa) return window.btoa(input); // Use native if available
		var output = new Array( Math.floor( (input.length + 2) / 3 ) * 4 );
		var chr1, chr2, chr3;
		var enc1, enc2, enc3, enc4;
		var i = 0, p = 0;

		do {
			chr1 = input.charCodeAt(i++);
			chr2 = input.charCodeAt(i++);
			chr3 = input.charCodeAt(i++);

			enc1 = chr1 >> 2;
			enc2 = ((chr1 & 3) << 4) | (chr2 >> 4);
			enc3 = ((chr2 & 15) << 2) | (chr3 >> 6);
			enc4 = chr3 & 63;

			if (isNaN(chr2)) {
				enc3 = enc4 = 64;
			} else if (isNaN(chr3)) {
				enc4 = 64;
			}

			output[p++] = this._keyStr.charAt(enc1);
			output[p++] = this._keyStr.charAt(enc2);
			output[p++] = this._keyStr.charAt(enc3);
			output[p++] = this._keyStr.charAt(enc4);
		} while (i < input.length);

		return output.join('');
	},
	
	"decode64" : function(input) {
		if(window.atob) return window.atob(input);
		var output = "";
		var chr1, chr2, chr3 = "";
		var enc1, enc2, enc3, enc4 = "";
		var i = 0;
	
		 // remove all characters that are not A-Z, a-z, 0-9, +, /, or =
		 input = input.replace(/[^A-Za-z0-9\+\/\=]/g, "");
	
		 do {
			enc1 = this._keyStr.indexOf(input.charAt(i++));
			enc2 = this._keyStr.indexOf(input.charAt(i++));
			enc3 = this._keyStr.indexOf(input.charAt(i++));
			enc4 = this._keyStr.indexOf(input.charAt(i++));
	
			chr1 = (enc1 << 2) | (enc2 >> 4);
			chr2 = ((enc2 & 15) << 4) | (enc3 >> 2);
			chr3 = ((enc3 & 3) << 6) | enc4;
	
			output = output + String.fromCharCode(chr1);
	
			if (enc3 != 64) {
			   output = output + String.fromCharCode(chr2);
			}
			if (enc4 != 64) {
			   output = output + String.fromCharCode(chr3);
			}
	
			chr1 = chr2 = chr3 = "";
			enc1 = enc2 = enc3 = enc4 = "";
	
		 } while (i < input.length);
		 return unescape(output);
	},
	
	// based on http://phpjs.org/functions/utf8_encode:577
	// codedread:does not seem to work with webkit-based browsers on OSX
	"encodeUTF8": function(input) {
		//return unescape(encodeURIComponent(input)); //may or may not work
		var output = '';
		for (var n = 0; n < input.length; n++){
			var c = input.charCodeAt(n);
			if (c < 128) {
				output += input[n];
			}
			else if (c > 127) {
				if (c < 2048){
					output += String.fromCharCode((c >> 6) | 192);
				} 
				else {
					output += String.fromCharCode((c >> 12) | 224) + String.fromCharCode((c >> 6) & 63 | 128);
				}
				output += String.fromCharCode((c & 63) | 128);
			}
		}
		return output;
	},
	
	"convertToXMLReferences": function(input) {
		var output = '';
		for (var n = 0; n < input.length; n++){
			var c = input.charCodeAt(n);
			if (c < 128) {
				output += input[n];
			}
			else if(c > 127) {
				output += ("&#" + c + ";");
			}
		}
		return output;
	},

	"rectsIntersect": function(r1, r2) {
		return r2.x < (r1.x+r1.width) && 
			(r2.x+r2.width) > r1.x &&
			r2.y < (r1.y+r1.height) &&
			(r2.y+r2.height) > r1.y;
	},

	// found this function http://groups.google.com/group/jquery-dev/browse_thread/thread/c6d11387c580a77f
	"text2xml": function(sXML) {
		// NOTE: I'd like to use jQuery for this, but jQuery makes all tags uppercase
		//return $(xml)[0];
		var out;
		try{
			var dXML = ($.browser.msie)?new ActiveXObject("Microsoft.XMLDOM"):new DOMParser();
			dXML.async = false;
		} catch(e){ 
			throw new Error("XML Parser could not be instantiated"); 
		};
		try{
			if($.browser.msie) out = (dXML.loadXML(sXML))?dXML:false;
			else out = dXML.parseFromString(sXML, "text/xml");
		}
		catch(e){ throw new Error("Error parsing XML string"); };
		return out;
	}
};<|MERGE_RESOLUTION|>--- conflicted
+++ resolved
@@ -6298,11 +6298,7 @@
 		return "svgcanvas.js ($Rev$)";
 	};
 	
-<<<<<<< HEAD
 	this.setUiStrings = function(strs) {
-=======
-	this.setUiStrings = function(strs){
->>>>>>> 51e6f973
 		$.extend(uiStrings, strs);
 	}
 	
