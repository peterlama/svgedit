--- conflicted
+++ resolved
@@ -552,22 +552,6 @@
 		return out;
 	}; // end svgToString()
 
-<<<<<<< HEAD
-// public events
-	// call this function to set the selected element
-	// call this function with null to clear the selected element
-	var selectElement = function(newSelected) 
-	{
-		if (selected == newSelected) return;
-		
-		// remove selected outline from previously selected element
-		if (selected != null && selectedOutline != null) {
-			// remove from DOM and store reference in JS (but only if it actually exists)
-			try {
-				var theOutline = svgroot.removeChild(selectedOutline);
-				selectedOutline = theOutline;
-			} catch(e) { }
-=======
 	var recalculateAllSelectedDimensions = function() {
 		var text = (current_resize_mode == "none" ? "position" : "size");
 		var batchCmd = new BatchCommand(text);
@@ -578,7 +562,6 @@
 			if (cmd) {
 				batchCmd.addSubCommand(cmd);
 			}
->>>>>>> fd717e01
 		}
 
 		if (!batchCmd.isEmpty()) {
@@ -1133,64 +1116,6 @@
 				}
 				current_mode = "select";
 			case "select":
-<<<<<<< HEAD
-				if (selected != null) {
-					var dx = evt.pageX - container.offsetLeft - start_x;
-					var dy = evt.pageY - container.offsetTop - start_y;
-					// This fixes Firefox 2- behavior - which does not reset values when
-					// the attribute has been removed
-					// see https://bugzilla.mozilla.org/show_bug.cgi?id=320622
-					selected.setAttribute("transform", "");
-					selected.removeAttribute("transform");
-					selectedOutline.setAttribute("transform", "");
-					selectedOutline.removeAttribute("transform");
-					switch (selected.tagName)
-					{
-						case "path":
-							// extract the x,y from the path, adjust it and write back the new path
-							var M = selected.pathSegList.getItem(0);
-							var curx = M.x, cury = M.y;
-							var newd = "M" + (curx+dx) + "," + (cury+dy);
-							for (var i = 1; i < selected.pathSegList.numberOfItems; ++i) {
-								var l = selected.pathSegList.getItem(i);
-								var x = l.x, y = l.y;
-								// webkit browsers normalize things and this becomes an absolute
-								// line segment!  we need to turn this back into a rel line segment
-								// see https://bugs.webkit.org/show_bug.cgi?id=26487
-								if (l.pathSegType == 4) {
-									x -= curx;
-									y -= cury;
-									curx += x;
-									cury += y;
-								}
-								newd += " l" + x + "," + y;
-							}
-							selected.setAttributeNS(null, "d", newd);
-							break;
-						case "line":
-							var x1 = parseInt(selected.getAttributeNS(null, "x1"));
-							var y1 = parseInt(selected.getAttributeNS(null, "y1"));
-							var x2 = parseInt(selected.getAttributeNS(null, "x2"));
-							var y2 = parseInt(selected.getAttributeNS(null, "y2"));
-							selected.setAttributeNS(null, "x1", x1+dx);
-							selected.setAttributeNS(null, "y1", y1+dy);
-							selected.setAttributeNS(null, "x2", x2+dx);
-							selected.setAttributeNS(null, "y2", y2+dy);
-							break;
-						case "circle":
-						case "ellipse":
-							var cx = parseInt(selected.getAttributeNS(null, "cx"));
-							var cy = parseInt(selected.getAttributeNS(null, "cy"));
-							selected.setAttributeNS(null, "cx", cx+dx);
-							selected.setAttributeNS(null, "cy", cy+dy);
-							break;
-						default: // rect
-							var x = parseInt(selected.getAttributeNS(null, "x"));
-							var y = parseInt(selected.getAttributeNS(null, "y"));
-							selected.setAttributeNS(null, "x", x+dx);
-							selected.setAttributeNS(null, "y", y+dy);
-							break;
-=======
 				if (selectedElements[0] != null) {
 					// if we only have one selected element
 					if (selectedElements[1] == null) {
@@ -1213,7 +1138,6 @@
 					var i = selectedElements.length;
 					while(i--) {
 						selectorManager.requestSelector(selectedElements[i]).resize(selectedBBoxes[i]);
->>>>>>> fd717e01
 					}
 					// we return immediately from select so that the obj_num is not incremented
 					return;
