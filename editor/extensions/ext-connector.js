--- conflicted
+++ resolved
@@ -96,26 +96,15 @@
 // 						var sw = line.getAttribute('stroke-width') * 5;
 			
 			// Update bbox for this element
-<<<<<<< HEAD
-			var bb = $(line).data(pre+'_bb');
-			bb.x = conn.start_x + diff_x;
-			bb.y = conn.start_y + diff_y;
-			$(line).data(pre+'_bb', bb);
-=======
 			var bb = elData(line, pre+'_bb');
 			bb.x = conn.start_x + diff_x;
 			bb.y = conn.start_y + diff_y;
 			elData(line, pre+'_bb', bb);
->>>>>>> f41f5b34
 			
 			var alt_pre = conn.is_start?'end':'start';
 			
 			// Get center pt of connected element
-<<<<<<< HEAD
-			var bb2 = $(line).data(alt_pre+'_bb');
-=======
 			var bb2 = elData(line, alt_pre+'_bb');
->>>>>>> f41f5b34
 			var src_x = bb2.x + bb2.width/2;
 			var src_y = bb2.y + bb2.height/2;
 			
@@ -124,11 +113,7 @@
 			setPoint(line, conn.is_start?0:'end', pt.x, pt.y, true);
 			
 			// Set point of connected element
-<<<<<<< HEAD
-			var pt2 = getBBintersect(pt.x, pt.y, $(line).data(alt_pre + '_bb'), getOffset(alt_pre, line));
-=======
 			var pt2 = getBBintersect(pt.x, pt.y, elData(line, alt_pre + '_bb'), getOffset(alt_pre, line));
->>>>>>> f41f5b34
 			setPoint(line, conn.is_start?'end':0, pt2.x, pt2.y, true);
 
 		}
@@ -209,11 +194,7 @@
 				setPoint(line, conn.is_start?0:'end', pt.x, pt.y, true);
 				
 				// Set point of connected element
-<<<<<<< HEAD
-				var pt2 = getBBintersect(pt.x, pt.y, $(line).data(alt_pre + '_bb'), getOffset(alt_pre, line));
-=======
 				var pt2 = getBBintersect(pt.x, pt.y, elData(line, alt_pre + '_bb'), getOffset(alt_pre, line));
->>>>>>> f41f5b34
 				setPoint(line, conn.is_start?'end':0, pt2.x, pt2.y, true);
 				
 				// Update points attribute manually for webkit
@@ -403,11 +384,7 @@
 				
 				var sw = cur_line.getAttribute('stroke-width') * 3;
 				// Set start point (adjusts based on bb)
-<<<<<<< HEAD
-				var pt = getBBintersect(x, y, $(cur_line).data('start_bb'), getOffset('start', cur_line));
-=======
 				var pt = getBBintersect(x, y, elData(cur_line, 'start_bb'), getOffset('start', cur_line));
->>>>>>> f41f5b34
 				start_x = pt.x;
 				start_y = pt.y;
 				
@@ -591,11 +568,7 @@
 			}
 			// Update line if it's a connector
 			if(elem.getAttribute('class') == conn_sel.substr(1)) {
-<<<<<<< HEAD
-				var start = getElem($(elem).data('c_start'));
-=======
 				var start = getElem(elData(elem, 'c_start'));
->>>>>>> f41f5b34
 				updateConnectors([start]);
 			} else {
 				updateConnectors();
